<<<<<<< HEAD
from vllm.triton_utils.custom_cache_manager import (
    maybe_set_triton_cache_manager)
from vllm.triton_utils.libentry import libentry

__all__ = ["maybe_set_triton_cache_manager", "libentry"]
=======
from vllm.triton_utils.importing import HAS_TRITON

__all__ = ["HAS_TRITON"]

if HAS_TRITON:

    from vllm.triton_utils.custom_cache_manager import (
        maybe_set_triton_cache_manager)

    __all__ += ["maybe_set_triton_cache_manager"]
>>>>>>> 9a7e2d05
<|MERGE_RESOLUTION|>--- conflicted
+++ resolved
@@ -1,10 +1,3 @@
-<<<<<<< HEAD
-from vllm.triton_utils.custom_cache_manager import (
-    maybe_set_triton_cache_manager)
-from vllm.triton_utils.libentry import libentry
-
-__all__ = ["maybe_set_triton_cache_manager", "libentry"]
-=======
 from vllm.triton_utils.importing import HAS_TRITON
 
 __all__ = ["HAS_TRITON"]
@@ -13,6 +6,6 @@
 
     from vllm.triton_utils.custom_cache_manager import (
         maybe_set_triton_cache_manager)
+    from vllm.triton_utils.libentry import libentry
 
-    __all__ += ["maybe_set_triton_cache_manager"]
->>>>>>> 9a7e2d05
+    __all__ += ["maybe_set_triton_cache_manager", "libentry"]