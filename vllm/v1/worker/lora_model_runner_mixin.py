--- conflicted
+++ resolved
@@ -90,12 +90,6 @@
                                       lora_requests, is_mm_input)
 
     @contextmanager
-<<<<<<< HEAD
-    def maybe_dummy_run_with_lora(self,
-                                  lora_config: LoRAConfig,
-                                  num_scheduled_tokens: np.ndarray,
-                                  is_mm_input: bool = False):
-=======
     def maybe_setup_dummy_loras(self, lora_config):
         if lora_config is None:
             yield
@@ -127,8 +121,8 @@
 
     @contextmanager
     def maybe_select_dummy_loras(self, lora_config: LoRAConfig,
-                                 num_scheduled_tokens: np.ndarray):
->>>>>>> 022c58b8
+                                 num_scheduled_tokens: np.ndarray,
+                                 is_mm_input: bool = False):
         if lora_config is None:
             yield
         else:
@@ -155,21 +149,9 @@
                 for lora_id in range(1, num_loras + 1)
             }
 
-<<<<<<< HEAD
-            with self.lora_manager.dummy_lora_cache():
-                # Add the dummy LoRAs here so _set_active_loras doesn't try to
-                # load from disk.
-                for lr in lora_requests:
-                    self.lora_manager.add_dummy_lora(
-                        lr, rank=self.LORA_WARMUP_RANK)
-
-                self._set_active_loras(tuple(prompt_lora_mapping),
-                                       tuple(token_lora_mapping),
-                                       lora_requests, is_mm_input)
-=======
             self._set_active_loras(tuple(prompt_lora_mapping),
-                                   tuple(token_lora_mapping), lora_requests)
->>>>>>> 022c58b8
+                                   tuple(token_lora_mapping), 
+                                   lora_requests, is_mm_input)
 
             yield
 
