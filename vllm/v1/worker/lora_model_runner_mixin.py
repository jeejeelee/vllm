# SPDX-License-Identifier: Apache-2.0
# SPDX-FileCopyrightText: Copyright contributors to the vLLM project
"""
Define LoRA functionality mixin for model runners.
"""

from contextlib import contextmanager
from typing import TypeAlias

import numpy as np
import torch
import torch.nn as nn

from vllm.config import ModelConfig, VllmConfig
from vllm.config.lora import LoRAConfig
from vllm.logger import init_logger
from vllm.lora.layers import LoRAMapping, LoRAMappingType
from vllm.lora.request import LoRARequest
from vllm.lora.worker_manager import LRUCacheWorkerLoRAManager
from vllm.model_executor.models import supports_lora
from vllm.v1.worker.gpu_input_batch import InputBatch as GPUInputBatch
from vllm.v1.worker.tpu_input_batch import InputBatch as TPUInputBatch

InputBatch: TypeAlias = TPUInputBatch | GPUInputBatch

logger = init_logger(__name__)


# Defined as a mixin for GPUModelRunner
class LoRAModelRunnerMixin:
    def load_lora_model(
        self,
        model: nn.Module,
        vllm_config: VllmConfig,
        device: torch.device,
        model_config: ModelConfig = None,
    ) -> nn.Module:
        if not supports_lora(model):
            raise ValueError(f"{model.__class__.__name__} does not support LoRA yet.")

<<<<<<< HEAD
=======
        if supports_multimodal(model):
            logger.warning(
                "Regarding multimodal models, vLLM currently "
                "only supports adding LoRA to language model."
            )
>>>>>>> 316c8492
        # Add LoRA Manager to the Model Runner
        self.lora_manager = LRUCacheWorkerLoRAManager(
            vllm_config,
            device,
            model.embedding_modules,
            model.embedding_padding_modules,
        )
        return self.lora_manager.create_lora_manager(model, model_config)

    def _set_active_loras(
        self,
        prompt_lora_mapping: tuple[int, ...],
        token_lora_mapping: tuple[int, ...],
        lora_requests: set[LoRARequest],
        mapping_type: LoRAMappingType = LoRAMappingType.LANGUAGE,
    ) -> None:
        self._ensure_lora_enabled()

        # Set is_prefill to True, so we always use the SGMV kernels on
        # non-cuda platforms.
        # On cuda platforms we use the same kernels for prefill and
        # decode and this flag is generally ignored.
        lora_mapping = LoRAMapping(
            token_lora_mapping,
            prompt_lora_mapping,
            is_prefill=True,
            type=mapping_type,
        )
        self.lora_manager.set_active_adapters(lora_requests, lora_mapping)

    def _ensure_lora_enabled(self) -> None:
        if not hasattr(self, "lora_manager"):
            raise RuntimeError("LoRA is not enabled. Use --enable-lora to enable LoRA.")

    def set_active_loras(
        self,
        input_batch: InputBatch,
        num_scheduled_tokens: np.ndarray,
<<<<<<< HEAD
        mapping_type: LoRAMappingType = LoRAMappingType.LANGUAGE,
=======
        num_sampled_tokens: np.ndarray | None = None,
>>>>>>> 316c8492
    ) -> None:
        if num_sampled_tokens is None:
            num_sampled_tokens = np.ones_like(num_scheduled_tokens, dtype=np.int32)

        prompt_lora_mapping: tuple[int, ...]  # of size np.sum(num_sampled_tokens)
        token_lora_mapping: tuple[int, ...]  # of size np.sum(num_scheduled_tokens)
        lora_requests: set[LoRARequest]
        prompt_lora_mapping, token_lora_mapping, lora_requests = (
            input_batch.make_lora_inputs(num_scheduled_tokens, num_sampled_tokens)
        )
        return self._set_active_loras(
            prompt_lora_mapping, token_lora_mapping, lora_requests, mapping_type
        )

    @contextmanager
    def maybe_setup_dummy_loras(
        self, lora_config: LoRAConfig | None, remove_lora: bool = True
    ):
        if lora_config is None:
            yield
        else:
            # __enter__ code
            assert self.lora_manager is not None, "LoRA is not enabled"

            num_loras = lora_config.max_loras
            lora_warmup_rank = (
                lora_config.max_lora_rank if lora_config.max_lora_rank < 8 else 8
            )
            # Make dummy lora requests
            lora_requests: set[LoRARequest] = {
                LoRARequest(
                    lora_name=f"warmup_{lora_id}",
                    lora_int_id=lora_id,
                    lora_path="/not/a/real/path",
                )
                for lora_id in range(1, num_loras + 1)
            }

            with self.lora_manager.dummy_lora_cache():
                # Add the dummy LoRAs here so _set_active_loras doesn't try to
                # load from disk.
                for lr in lora_requests:
                    self.lora_manager.add_dummy_lora(lr, rank=lora_warmup_rank)

                yield

            # __exit__ code
            if remove_lora:
                self.lora_manager.remove_all_adapters()

    @contextmanager
    def maybe_select_dummy_loras(
        self,
        lora_config: LoRAConfig | None,
        num_scheduled_tokens: np.ndarray,
<<<<<<< HEAD
        mapping_type: LoRAMappingType = LoRAMappingType.LANGUAGE,
=======
        num_sampled_tokens: np.ndarray | None = None,
        activate_lora: bool = True,
>>>>>>> 316c8492
    ):
        if num_sampled_tokens is None:
            num_sampled_tokens = np.ones_like(num_scheduled_tokens, dtype=np.int32)

        if lora_config is None:
            yield
        else:
            # __enter__ code
            assert self.lora_manager is not None, "LoRA is not enabled"

            num_reqs = len(num_scheduled_tokens)
            num_loras = lora_config.max_loras

            # Make prompt lora mapping
            # Assign LoRA IDs cyclically to simulate a worst-case scenario.
            if activate_lora:
                prompt_lora_mapping = (
                    np.arange(num_reqs, dtype=np.int32) % num_loras
                ) + 1
            else:
                prompt_lora_mapping = np.zeros(num_reqs, dtype=np.int32)

            # Make sample lora mapping
            sample_lora_mapping = np.repeat(prompt_lora_mapping, num_sampled_tokens)

            # Make token lora mapping
            token_lora_mapping = np.repeat(prompt_lora_mapping, num_scheduled_tokens)

            # Make dummy lora requests
            lora_requests: set[LoRARequest] = {
                LoRARequest(
                    lora_name=f"warmup_{lora_id}",
                    lora_int_id=lora_id,
                    lora_path="/not/a/real/path",
                )
                for lora_id in range(1, num_loras + 1)
            }

            self._set_active_loras(
<<<<<<< HEAD
                tuple(prompt_lora_mapping),
                tuple(token_lora_mapping),
                lora_requests,
                mapping_type,
=======
                tuple(sample_lora_mapping), tuple(token_lora_mapping), lora_requests
>>>>>>> 316c8492
            )

            yield

    @contextmanager
    def maybe_dummy_run_with_lora(
        self,
        lora_config: LoRAConfig | None,
        num_scheduled_tokens: np.ndarray,
        num_sampled_tokens: np.ndarray,
        activate_lora: bool = True,
        remove_lora: bool = True,
        mapping_type: LoRAMappingType = LoRAMappingType.LANGUAGE,
    ):
        with (
            self.maybe_setup_dummy_loras(lora_config, remove_lora),
            self.maybe_select_dummy_loras(
<<<<<<< HEAD
                lora_config, num_scheduled_tokens, mapping_type
=======
                lora_config, num_scheduled_tokens, num_sampled_tokens, activate_lora
>>>>>>> 316c8492
            ),
        ):
            yield

    def maybe_remove_all_loras(self, lora_config: LoRAConfig | None):
        if lora_config is None:
            return
        self.lora_manager.remove_all_adapters()

    def add_lora(self, lora_request: LoRARequest) -> bool:
        self._ensure_lora_enabled()
        return self.lora_manager.add_adapter(lora_request)

    def remove_lora(self, lora_id: int) -> bool:
        self._ensure_lora_enabled()
        return self.lora_manager.remove_adapter(lora_id)

    def pin_lora(self, lora_id: int) -> bool:
        self._ensure_lora_enabled()
        return self.lora_manager.pin_adapter(lora_id)

    def list_loras(self) -> set[int]:
        self._ensure_lora_enabled()
        return self.lora_manager.list_adapters()<|MERGE_RESOLUTION|>--- conflicted
+++ resolved
@@ -38,14 +38,6 @@
         if not supports_lora(model):
             raise ValueError(f"{model.__class__.__name__} does not support LoRA yet.")
 
-<<<<<<< HEAD
-=======
-        if supports_multimodal(model):
-            logger.warning(
-                "Regarding multimodal models, vLLM currently "
-                "only supports adding LoRA to language model."
-            )
->>>>>>> 316c8492
         # Add LoRA Manager to the Model Runner
         self.lora_manager = LRUCacheWorkerLoRAManager(
             vllm_config,
@@ -84,11 +76,8 @@
         self,
         input_batch: InputBatch,
         num_scheduled_tokens: np.ndarray,
-<<<<<<< HEAD
-        mapping_type: LoRAMappingType = LoRAMappingType.LANGUAGE,
-=======
         num_sampled_tokens: np.ndarray | None = None,
->>>>>>> 316c8492
+        mapping_type: LoRAMappingType = LoRAMappingType.LANGUAGE,
     ) -> None:
         if num_sampled_tokens is None:
             num_sampled_tokens = np.ones_like(num_scheduled_tokens, dtype=np.int32)
@@ -144,12 +133,9 @@
         self,
         lora_config: LoRAConfig | None,
         num_scheduled_tokens: np.ndarray,
-<<<<<<< HEAD
-        mapping_type: LoRAMappingType = LoRAMappingType.LANGUAGE,
-=======
+        mapping_type: LoRAMappingType = LoRAMappingType.LANGUAGE,
         num_sampled_tokens: np.ndarray | None = None,
         activate_lora: bool = True,
->>>>>>> 316c8492
     ):
         if num_sampled_tokens is None:
             num_sampled_tokens = np.ones_like(num_scheduled_tokens, dtype=np.int32)
@@ -189,14 +175,10 @@
             }
 
             self._set_active_loras(
-<<<<<<< HEAD
-                tuple(prompt_lora_mapping),
-                tuple(token_lora_mapping),
-                lora_requests,
-                mapping_type,
-=======
-                tuple(sample_lora_mapping), tuple(token_lora_mapping), lora_requests
->>>>>>> 316c8492
+                tuple(sample_lora_mapping), 
+                tuple(token_lora_mapping), 
+                lora_requests, 
+                mapping_type
             )
 
             yield
@@ -214,11 +196,7 @@
         with (
             self.maybe_setup_dummy_loras(lora_config, remove_lora),
             self.maybe_select_dummy_loras(
-<<<<<<< HEAD
-                lora_config, num_scheduled_tokens, mapping_type
-=======
-                lora_config, num_scheduled_tokens, num_sampled_tokens, activate_lora
->>>>>>> 316c8492
+                lora_config, num_scheduled_tokens, mapping_type, num_sampled_tokens, activate_lora
             ),
         ):
             yield
