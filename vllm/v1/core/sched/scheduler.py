# SPDX-License-Identifier: Apache-2.0
# SPDX-FileCopyrightText: Copyright contributors to the vLLM project
import itertools
import time
from collections import defaultdict
from collections.abc import Iterable
from typing import Any

from vllm import envs
from vllm.config import VllmConfig
from vllm.distributed.ec_transfer.ec_connector.base import (
    ECConnectorMetadata,
    ECConnectorRole,
)
from vllm.distributed.ec_transfer.ec_connector.factory import ECConnectorFactory
from vllm.distributed.kv_events import EventPublisherFactory, KVEventBatch
from vllm.distributed.kv_transfer.kv_connector.factory import KVConnectorFactory
from vllm.distributed.kv_transfer.kv_connector.v1 import (
    KVConnectorBase_V1,
    KVConnectorRole,
    SupportsHMA,
)
from vllm.distributed.kv_transfer.kv_connector.v1.base import KVConnectorMetadata
from vllm.distributed.kv_transfer.kv_connector.v1.metrics import KVConnectorStats
from vllm.logger import init_logger
from vllm.multimodal import MULTIMODAL_REGISTRY, MultiModalRegistry
from vllm.v1.core.encoder_cache_manager import (
    EncoderCacheManager,
    compute_encoder_budget,
)
from vllm.v1.core.kv_cache_manager import KVCacheBlocks, KVCacheManager
from vllm.v1.core.kv_cache_metrics import KVCacheMetricsCollector
from vllm.v1.core.sched.interface import SchedulerInterface
from vllm.v1.core.sched.output import (
    CachedRequestData,
    GrammarOutput,
    NewRequestData,
    SchedulerOutput,
)
from vllm.v1.core.sched.request_queue import SchedulingPolicy, create_request_queue
from vllm.v1.core.sched.utils import check_stop, remove_all
from vllm.v1.engine import EngineCoreEventType, EngineCoreOutput, EngineCoreOutputs
from vllm.v1.kv_cache_interface import KVCacheConfig
from vllm.v1.metrics.stats import (
    PrefixCacheStats,
    SchedulerStats,
)
from vllm.v1.outputs import DraftTokenIds, KVConnectorOutput, ModelRunnerOutput
from vllm.v1.request import Request, RequestStatus
from vllm.v1.spec_decode.metrics import SpecDecodingStats
from vllm.v1.structured_output import StructuredOutputManager
from vllm.v1.utils import record_function_or_nullcontext

logger = init_logger(__name__)


class Scheduler(SchedulerInterface):
    def __init__(
        self,
        vllm_config: VllmConfig,
        kv_cache_config: KVCacheConfig,
        structured_output_manager: StructuredOutputManager,
        block_size: int,
        mm_registry: MultiModalRegistry = MULTIMODAL_REGISTRY,
        include_finished_set: bool = False,
        log_stats: bool = False,
    ) -> None:
        self.vllm_config = vllm_config
        self.scheduler_config = vllm_config.scheduler_config
        self.cache_config = vllm_config.cache_config
        self.lora_config = vllm_config.lora_config
        self.kv_cache_config = kv_cache_config
        self.kv_events_config = vllm_config.kv_events_config
        self.parallel_config = vllm_config.parallel_config
        self.log_stats = log_stats
        self.observability_config = vllm_config.observability_config
        self.kv_metrics_collector: KVCacheMetricsCollector | None = None
        if self.observability_config.kv_cache_metrics:
            self.kv_metrics_collector = KVCacheMetricsCollector(
                self.observability_config.kv_cache_metrics_sample,
            )
        self.structured_output_manager = structured_output_manager
        self.is_encoder_decoder = vllm_config.model_config.is_encoder_decoder

        # include_finished_set controls whether a separate set of finished
        # request ids should be included in the EngineCoreOutputs returned
        # by update_from_outputs(). This is currently used in the multi-engine
        # case to track request lifetimes efficiently.
        self.finished_req_ids_dict: dict[int, set[str]] | None = (
            defaultdict(set) if include_finished_set else None
        )
        self.prev_step_scheduled_req_ids: set[str] = set()

        # Scheduling constraints.
        self.max_num_running_reqs = self.scheduler_config.max_num_seqs
        self.max_num_scheduled_tokens = self.scheduler_config.max_num_batched_tokens
        self.max_model_len = vllm_config.model_config.max_model_len
        self.enable_kv_cache_events = (
            self.kv_events_config is not None
            and self.kv_events_config.enable_kv_cache_events
        )

        # Create KVConnector for the Scheduler. Note that each Worker
        # will have a corresponding KVConnector with Role=WORKER.
        # KV Connector pushes/pull of remote KVs for P/D and offloading.
        self.connector = None
        self.connector_prefix_cache_stats: PrefixCacheStats | None = None
        if self.vllm_config.kv_transfer_config is not None:
            assert not self.is_encoder_decoder, (
                "Encoder-decoder models are not currently supported with KV connectors"
            )
            self.connector = KVConnectorFactory.create_connector(
                config=self.vllm_config,
                role=KVConnectorRole.SCHEDULER,
                kv_cache_config=self.kv_cache_config,
            )
            if self.log_stats:
                self.connector_prefix_cache_stats = PrefixCacheStats()

        self.kv_event_publisher = EventPublisherFactory.create(
            self.kv_events_config,
            self.parallel_config.data_parallel_rank,
        )
        self.ec_connector = None
        if self.vllm_config.ec_transfer_config is not None:
            self.ec_connector = ECConnectorFactory.create_connector(
                config=self.vllm_config, role=ECConnectorRole.SCHEDULER
            )

        num_gpu_blocks = self.cache_config.num_gpu_blocks
        assert num_gpu_blocks is not None and num_gpu_blocks > 0

        self.block_size = block_size
        self.dcp_world_size = vllm_config.parallel_config.decode_context_parallel_size
        self.pcp_world_size = vllm_config.parallel_config.prefill_context_parallel_size

        # req_id -> Request
        self.requests: dict[str, Request] = {}
        # Scheduling policy
        try:
            self.policy = SchedulingPolicy(self.scheduler_config.policy)
        except ValueError as e:
            raise ValueError(
                f"Unknown scheduling policy: {self.scheduler_config.policy}"
            ) from e
        # Priority queues for requests.
        self.waiting = create_request_queue(self.policy)
        self.running: list[Request] = []

        # The request IDs that are finished in between the previous and the
        # current steps. This is used to notify the workers about the finished
        # requests so that they can free the cached states for those requests.
        # This is flushed at the end of each scheduling step.
        self.finished_req_ids: set[str] = set()

        # KV Connector: requests in process of async KV loading or recving
        self.finished_recving_kv_req_ids: set[str] = set()
        self.failed_recving_kv_req_ids: set[str] = set()

        # Encoder-related.
        # Calculate encoder cache size if applicable
        # NOTE: For now we use the same budget for both compute and space.
        # This can be changed when we make encoder cache for embedding caching
        # across requests.
        encoder_compute_budget, encoder_cache_size = compute_encoder_budget(
            model_config=vllm_config.model_config,
            scheduler_config=vllm_config.scheduler_config,
            mm_registry=mm_registry,
        )

        # NOTE(woosuk): Here, "encoder" includes the vision encoder (and
        # projector if needed) for MM models as well as encoder-decoder
        # transformers.
        self.max_num_encoder_input_tokens = encoder_compute_budget
        # NOTE: For the models without encoder (e.g., text-only models),
        # the encoder cache will not be initialized because cache size is 0
        # for these models.
        self.encoder_cache_manager = EncoderCacheManager(cache_size=encoder_cache_size)

        speculative_config = vllm_config.speculative_config
        self.use_eagle = False
        self.num_spec_tokens = self.num_lookahead_tokens = 0
        if speculative_config:
            self.num_spec_tokens = speculative_config.num_speculative_tokens
            if speculative_config.use_eagle():
                self.use_eagle = True
                self.num_lookahead_tokens = self.num_spec_tokens

        # Create the KV cache manager.
        self.kv_cache_manager = KVCacheManager(
            kv_cache_config=kv_cache_config,
            max_model_len=self.max_model_len,
            enable_caching=self.cache_config.enable_prefix_caching,
            use_eagle=self.use_eagle,
            log_stats=self.log_stats,
            enable_kv_cache_events=self.enable_kv_cache_events,
            dcp_world_size=self.dcp_world_size,
            pcp_world_size=self.pcp_world_size,
            hash_block_size=self.block_size,
<<<<<<< HEAD
=======
            metrics_collector=self.kv_metrics_collector,
>>>>>>> e6358610
        )
        self.use_pp = self.parallel_config.pipeline_parallel_size > 1
        self.use_v2_model_runner = envs.VLLM_USE_V2_MODEL_RUNNER

    def schedule(self) -> SchedulerOutput:
        # NOTE(woosuk) on the scheduling algorithm:
        # There's no "decoding phase" nor "prefill phase" in the scheduler.
        # Each request just has the num_computed_tokens and
        # num_tokens_with_spec. num_tokens_with_spec =
        # len(prompt_token_ids) + len(output_token_ids) + len(spec_token_ids).
        # At each step, the scheduler tries to assign tokens to the requests
        # so that each request's num_computed_tokens can catch up its
        # num_tokens_with_spec. This is general enough to cover
        # chunked prefills, prefix caching, speculative decoding,
        # and the "jump decoding" optimization in the future.

        scheduled_new_reqs: list[Request] = []
        scheduled_resumed_reqs: list[Request] = []
        scheduled_running_reqs: list[Request] = []
        preempted_reqs: list[Request] = []

        req_to_new_blocks: dict[str, KVCacheBlocks] = {}
        num_scheduled_tokens: dict[str, int] = {}
        token_budget = self.max_num_scheduled_tokens
        # Encoder-related.
        scheduled_encoder_inputs: dict[str, list[int]] = {}
        encoder_compute_budget = self.max_num_encoder_input_tokens
        # Spec decode-related.
        scheduled_spec_decode_tokens: dict[str, list[int]] = {}

        # For logging.
        scheduled_timestamp = time.monotonic()

        # First, schedule the RUNNING requests.
        req_index = 0
        while req_index < len(self.running) and token_budget > 0:
            request = self.running[req_index]

            if (
                request.num_output_placeholders > 0
                # This is (num_computed_tokens + 1) - (num_output_placeholders - 1).
                # Since output placeholders are also included in the computed tokens
                # count, we subtract (num_output_placeholders - 1) to remove any draft
                # tokens, so that we can be sure no further steps are needed even if
                # they are all rejected.
                and request.num_computed_tokens + 2 - request.num_output_placeholders
                >= request.num_prompt_tokens + request.max_tokens
            ):
                # Async scheduling: Avoid scheduling an extra step when we are sure that
                # the previous step has reached request.max_tokens. We don't schedule
                # partial draft tokens since this prevents uniform decode optimizations.
                req_index += 1
                continue

            num_new_tokens = (
                request.num_tokens_with_spec
                + request.num_output_placeholders
                - request.num_computed_tokens
            )
            if 0 < self.scheduler_config.long_prefill_token_threshold < num_new_tokens:
                num_new_tokens = self.scheduler_config.long_prefill_token_threshold
            num_new_tokens = min(num_new_tokens, token_budget)

            # Make sure the input position does not exceed the max model len.
            # This is necessary when using spec decoding.
            num_new_tokens = min(
                num_new_tokens, self.max_model_len - 1 - request.num_computed_tokens
            )

            # Schedule encoder inputs.
            encoder_inputs_to_schedule = None
            external_load_encoder_input: list[int] = []
            new_encoder_compute_budget = encoder_compute_budget
            if request.has_encoder_inputs:
                (
                    encoder_inputs_to_schedule,
                    num_new_tokens,
                    new_encoder_compute_budget,
                    external_load_encoder_input,
                ) = self._try_schedule_encoder_inputs(
                    request,
                    request.num_computed_tokens,
                    num_new_tokens,
                    encoder_compute_budget,
                    shift_computed_tokens=1 if self.use_eagle else 0,
                )

            if num_new_tokens == 0:
                # The request cannot be scheduled because one of the following
                # reasons:
                # 1. No new tokens to schedule. This may happen when
                #    (1) PP>1 and we have already scheduled all prompt tokens
                #    but they are not finished yet.
                #    (2) Async scheduling and the request has reached to either
                #    its max_total_tokens or max_model_len.
                # 2. The encoder budget is exhausted.
                # 3. The encoder cache is exhausted.
                # NOTE(woosuk): Here, by doing `continue` instead of `break`,
                # we do not strictly follow the FCFS scheduling policy and
                # allow the lower-priority requests to be scheduled.
                req_index += 1
                continue

            # Schedule newly needed KV blocks for the request.
            with record_function_or_nullcontext("schedule: allocate_slots"):
                while True:
                    new_blocks = self.kv_cache_manager.allocate_slots(
                        request,
                        num_new_tokens,
                        num_lookahead_tokens=self.num_lookahead_tokens,
                    )

                    if new_blocks is not None:
                        # The request can be scheduled.
                        break

                    # The request cannot be scheduled.
                    # Preempt the lowest-priority request.
                    if self.policy == SchedulingPolicy.PRIORITY:
                        preempted_req = max(
                            self.running,
                            key=lambda r: (r.priority, r.arrival_time),
                        )
                        self.running.remove(preempted_req)
                        if preempted_req in scheduled_running_reqs:
                            scheduled_running_reqs.remove(preempted_req)
                            token_budget += num_scheduled_tokens[
                                preempted_req.request_id
                            ]
                            req_to_new_blocks.pop(preempted_req.request_id)
                            num_scheduled_tokens.pop(preempted_req.request_id)
                            scheduled_spec_decode_tokens.pop(
                                preempted_req.request_id, None
                            )
                            preempted_encoder_inputs = scheduled_encoder_inputs.pop(
                                preempted_req.request_id, None
                            )
                            if preempted_encoder_inputs:
                                # Restore encoder compute budget if the preempted
                                # request had encoder inputs scheduled in this step.
                                num_tokens_to_restore = sum(
                                    preempted_req.get_num_encoder_tokens(i)
                                    for i in preempted_encoder_inputs
                                )
                                encoder_compute_budget += num_tokens_to_restore
                            req_index -= 1
                    else:
                        preempted_req = self.running.pop()

                    self._preempt_request(preempted_req, scheduled_timestamp)
                    preempted_reqs.append(preempted_req)
                    if preempted_req == request:
                        # No more request to preempt. Cannot schedule this request.
                        break

            if new_blocks is None:
                # Cannot schedule this request.
                break

            # Schedule the request.
            scheduled_running_reqs.append(request)
            req_to_new_blocks[request.request_id] = new_blocks
            num_scheduled_tokens[request.request_id] = num_new_tokens
            token_budget -= num_new_tokens
            req_index += 1

            # Speculative decode related.
            if request.spec_token_ids:
                num_scheduled_spec_tokens = (
                    num_new_tokens
                    + request.num_computed_tokens
                    - request.num_tokens
                    - request.num_output_placeholders
                )
                if num_scheduled_spec_tokens > 0:
                    # Trim spec_token_ids list to num_scheduled_spec_tokens.
                    del request.spec_token_ids[num_scheduled_spec_tokens:]
                    scheduled_spec_decode_tokens[request.request_id] = (
                        request.spec_token_ids
                    )
                # New spec tokens will be set in `update_draft_token_ids` before the
                # next step when applicable.
                request.spec_token_ids = []

            # Encoder-related.
            if encoder_inputs_to_schedule:
                scheduled_encoder_inputs[request.request_id] = (
                    encoder_inputs_to_schedule
                )
                # Allocate the encoder cache.
                for i in encoder_inputs_to_schedule:
                    self.encoder_cache_manager.allocate(request, i)
                encoder_compute_budget = new_encoder_compute_budget
            if external_load_encoder_input:
                for i in external_load_encoder_input:
                    self.encoder_cache_manager.allocate(request, i)
                    if self.ec_connector is not None:
                        self.ec_connector.update_state_after_alloc(request, i)

        # Record the LoRAs in scheduled_running_reqs
        scheduled_loras: set[int] = set()
        if self.lora_config:
            scheduled_loras = set(
                req.lora_request.lora_int_id
                for req in scheduled_running_reqs
                if req.lora_request and req.lora_request.lora_int_id > 0
            )
            assert len(scheduled_loras) <= self.lora_config.max_loras

        # Use a temporary RequestQueue to collect requests that need to be
        # skipped and put back at the head of the waiting queue later
        skipped_waiting_requests = create_request_queue(self.policy)

        # Next, schedule the WAITING requests.
        if not preempted_reqs:
            while self.waiting and token_budget > 0:
                if len(self.running) == self.max_num_running_reqs:
                    break

                request = self.waiting.peek_request()

                # KVTransfer: skip request if still waiting for remote kvs.
                if request.status == RequestStatus.WAITING_FOR_REMOTE_KVS:
                    is_ready = self._update_waiting_for_remote_kv(request)
                    if is_ready:
                        request.status = RequestStatus.WAITING
                    else:
                        logger.debug(
                            "%s is still in WAITING_FOR_REMOTE_KVS state.",
                            request.request_id,
                        )
                        self.waiting.pop_request()
                        skipped_waiting_requests.prepend_request(request)
                        continue

                # Skip request if the structured output request is still waiting
                # for FSM compilation.
                if request.status == RequestStatus.WAITING_FOR_FSM:
                    structured_output_req = request.structured_output_request
                    if structured_output_req and structured_output_req.grammar:
                        request.status = RequestStatus.WAITING
                    else:
                        self.waiting.pop_request()
                        skipped_waiting_requests.prepend_request(request)
                        continue

                # Check that adding the request still respects the max_loras
                # constraint.
                if (
                    self.lora_config
                    and request.lora_request
                    and (
                        len(scheduled_loras) == self.lora_config.max_loras
                        and request.lora_request.lora_int_id not in scheduled_loras
                    )
                ):
                    # Scheduling would exceed max_loras, skip.
                    self.waiting.pop_request()
                    skipped_waiting_requests.prepend_request(request)
                    continue

                num_external_computed_tokens = 0
                load_kv_async = False

                # Get already-cached tokens.
                if request.num_computed_tokens == 0:
                    # Get locally-cached tokens.
                    new_computed_blocks, num_new_local_computed_tokens = (
                        self.kv_cache_manager.get_computed_blocks(request)
                    )

                    # Get externally-cached tokens if using a KVConnector.
                    if self.connector is not None:
                        ext_tokens, load_kv_async = (
                            self.connector.get_num_new_matched_tokens(
                                request, num_new_local_computed_tokens
                            )
                        )

                        if ext_tokens is None:
                            # The request cannot be scheduled because
                            # the KVConnector couldn't determine
                            # the number of matched tokens.
                            self.waiting.pop_request()
                            skipped_waiting_requests.prepend_request(request)
                            continue

                        request.num_external_computed_tokens = ext_tokens
                        num_external_computed_tokens = ext_tokens

                    # Total computed tokens (local + external).
                    num_computed_tokens = (
                        num_new_local_computed_tokens + num_external_computed_tokens
                    )
                else:
                    # KVTransfer: WAITING reqs have num_computed_tokens > 0
                    # after async KV recvs are completed.
                    new_computed_blocks = self.kv_cache_manager.empty_kv_cache_blocks
                    num_new_local_computed_tokens = 0
                    num_computed_tokens = request.num_computed_tokens

                encoder_inputs_to_schedule = None
                external_load_encoder_input = []
                new_encoder_compute_budget = encoder_compute_budget

                if load_kv_async:
                    # KVTransfer: loading remote KV, do not allocate for new work.
                    assert num_external_computed_tokens > 0
                    num_new_tokens = 0
                else:
                    # Number of tokens to be scheduled.
                    # We use `request.num_tokens` instead of
                    # `request.num_prompt_tokens` to consider the resumed
                    # requests, which have output tokens.
                    num_new_tokens = request.num_tokens - num_computed_tokens
                    threshold = self.scheduler_config.long_prefill_token_threshold
                    if 0 < threshold < num_new_tokens:
                        num_new_tokens = threshold

                    # chunked prefill has to be enabled explicitly to allow
                    # pooling requests to be chunked
                    if (
                        not self.scheduler_config.enable_chunked_prefill
                        and num_new_tokens > token_budget
                    ):
                        # If chunked_prefill is disabled,
                        # we can stop the scheduling here.
                        break

                    num_new_tokens = min(num_new_tokens, token_budget)
                    assert num_new_tokens > 0

                    # Schedule encoder inputs.
                    if request.has_encoder_inputs:
                        (
                            encoder_inputs_to_schedule,
                            num_new_tokens,
                            new_encoder_compute_budget,
                            external_load_encoder_input,
                        ) = self._try_schedule_encoder_inputs(
                            request,
                            num_computed_tokens,
                            num_new_tokens,
                            encoder_compute_budget,
                            shift_computed_tokens=1 if self.use_eagle else 0,
                        )
                        if num_new_tokens == 0:
                            # The request cannot be scheduled.
                            break

                # Handles an edge case when P/D Disaggregation
                # is used with Spec Decoding where an
                # extra block gets allocated which
                # creates a mismatch between the number
                # of local and remote blocks.
                effective_lookahead_tokens = (
                    0 if request.num_computed_tokens == 0 else self.num_lookahead_tokens
                )

                # Determine if we need to allocate cross-attention blocks.
                if self.is_encoder_decoder and request.has_encoder_inputs:
                    # TODO(russellb): For Whisper, we know that the input is
                    # always padded to the maximum length. If we support other
                    # encoder-decoder models, this will need to be updated if we
                    # want to only allocate what is needed.
                    num_encoder_tokens = (
                        self.scheduler_config.max_num_encoder_input_tokens
                    )
                else:
                    num_encoder_tokens = 0

                new_blocks = self.kv_cache_manager.allocate_slots(
                    request,
                    num_new_tokens + num_external_computed_tokens,
                    num_new_local_computed_tokens,
                    new_computed_blocks,
                    num_lookahead_tokens=effective_lookahead_tokens,
                    delay_cache_blocks=load_kv_async,
                    num_encoder_tokens=num_encoder_tokens,
                )

                if new_blocks is None:
                    # The request cannot be scheduled.
                    break

                # KVTransfer: the connector uses this info to determine
                # if a load is needed. Note that
                # This information is used to determine if a load is
                # needed for this request.
                if self.connector is not None:
                    self.connector.update_state_after_alloc(
                        request,
                        new_computed_blocks + new_blocks,
                        num_external_computed_tokens,
                    )

                # Request was already popped from self.waiting
                # unless it was re-added above due to new_blocks being None.
                request = self.waiting.pop_request()
                if load_kv_async:
                    # If loading async, allocate memory and put request
                    # into the WAITING_FOR_REMOTE_KV state.
                    skipped_waiting_requests.prepend_request(request)
                    request.status = RequestStatus.WAITING_FOR_REMOTE_KVS
                    continue

                self._update_connector_prefix_cache_stats(request)

                req_index += 1
                self.running.append(request)
                if self.log_stats:
                    request.record_event(
                        EngineCoreEventType.SCHEDULED, scheduled_timestamp
                    )
                if request.status == RequestStatus.WAITING:
                    scheduled_new_reqs.append(request)
                elif request.status == RequestStatus.PREEMPTED:
                    scheduled_resumed_reqs.append(request)
                else:
                    raise RuntimeError(f"Invalid request status: {request.status}")

                if self.lora_config and request.lora_request:
                    scheduled_loras.add(request.lora_request.lora_int_id)
                req_to_new_blocks[request.request_id] = (
                    self.kv_cache_manager.get_blocks(request.request_id)
                )
                num_scheduled_tokens[request.request_id] = num_new_tokens
                token_budget -= num_new_tokens
                request.status = RequestStatus.RUNNING
                request.num_computed_tokens = num_computed_tokens
                # Count the number of prefix cached tokens.
                if request.num_cached_tokens < 0:
                    request.num_cached_tokens = num_computed_tokens
                # Encoder-related.
                if encoder_inputs_to_schedule:
                    scheduled_encoder_inputs[request.request_id] = (
                        encoder_inputs_to_schedule
                    )
                    # Allocate the encoder cache.
                    for i in encoder_inputs_to_schedule:
                        self.encoder_cache_manager.allocate(request, i)
                    encoder_compute_budget = new_encoder_compute_budget
                # Allocate for external load encoder cache
                if external_load_encoder_input:
                    for i in external_load_encoder_input:
                        self.encoder_cache_manager.allocate(request, i)
                        if self.ec_connector is not None:
                            self.ec_connector.update_state_after_alloc(request, i)
        # Put back any skipped requests at the head of the waiting queue
        if skipped_waiting_requests:
            self.waiting.prepend_requests(skipped_waiting_requests)

        # Check if the scheduling constraints are satisfied.
        total_num_scheduled_tokens = sum(num_scheduled_tokens.values())
        assert total_num_scheduled_tokens <= self.max_num_scheduled_tokens

        assert token_budget >= 0
        assert len(self.running) <= self.max_num_running_reqs
        # Since some requests in the RUNNING queue may not be scheduled in
        # this step, the total number of scheduled requests can be smaller than
        # len(self.running).
        assert len(scheduled_new_reqs) + len(scheduled_resumed_reqs) + len(
            scheduled_running_reqs
        ) <= len(self.running)

        # Get the longest common prefix among all requests in the running queue.
        # This can be potentially used for cascade attention.
        num_common_prefix_blocks = [0] * len(self.kv_cache_config.kv_cache_groups)
        with record_function_or_nullcontext("schedule: get_num_common_prefix_blocks"):
            if self.running:
                any_request = self.running[0]
                num_common_prefix_blocks = (
                    self.kv_cache_manager.get_num_common_prefix_blocks(
                        any_request.request_id
                    )
                )

        # Construct the scheduler output.
        if self.use_v2_model_runner:
            scheduled_new_reqs = scheduled_new_reqs + scheduled_resumed_reqs
            scheduled_resumed_reqs = []
            new_reqs_data = [
                NewRequestData.from_request(
                    req,
                    req_to_new_blocks[req.request_id].get_block_ids(),
                    req._all_token_ids,
                )
                for req in scheduled_new_reqs
            ]
        else:
            new_reqs_data = [
                NewRequestData.from_request(
                    req, req_to_new_blocks[req.request_id].get_block_ids()
                )
                for req in scheduled_new_reqs
            ]

        with record_function_or_nullcontext("schedule: make_cached_request_data"):
            cached_reqs_data = self._make_cached_request_data(
                scheduled_running_reqs,
                scheduled_resumed_reqs,
                num_scheduled_tokens,
                scheduled_spec_decode_tokens,
                req_to_new_blocks,
            )

        # Record the request ids that were scheduled in this step.
        self.prev_step_scheduled_req_ids.clear()
        self.prev_step_scheduled_req_ids.update(num_scheduled_tokens.keys())

        scheduler_output = SchedulerOutput(
            scheduled_new_reqs=new_reqs_data,
            scheduled_cached_reqs=cached_reqs_data,
            num_scheduled_tokens=num_scheduled_tokens,
            total_num_scheduled_tokens=total_num_scheduled_tokens,
            scheduled_spec_decode_tokens=scheduled_spec_decode_tokens,
            scheduled_encoder_inputs=scheduled_encoder_inputs,
            num_common_prefix_blocks=num_common_prefix_blocks,
            preempted_req_ids={req.request_id for req in preempted_reqs},
            # finished_req_ids is an existing state in the scheduler,
            # instead of being newly scheduled in this step.
            # It contains the request IDs that are finished in between
            # the previous and the current steps.
            finished_req_ids=self.finished_req_ids,
            free_encoder_mm_hashes=self.encoder_cache_manager.get_freed_mm_hashes(),
        )

        # NOTE(Kuntai): this function is designed for multiple purposes:
        # 1. Plan the KV cache store
        # 2. Wrap up all the KV cache load / save ops into an opaque object
        # 3. Clear the internal states of the connector
        if self.connector is not None:
            meta: KVConnectorMetadata = self.connector.build_connector_meta(
                scheduler_output
            )
            scheduler_output.kv_connector_metadata = meta

        # Build the connector meta for ECConnector
        if self.ec_connector is not None:
            ec_meta: ECConnectorMetadata = self.ec_connector.build_connector_meta(
                scheduler_output
            )
            scheduler_output.ec_connector_metadata = ec_meta

        with record_function_or_nullcontext("schedule: update_after_schedule"):
            self._update_after_schedule(scheduler_output)
        return scheduler_output

    def _preempt_request(
        self,
        request: Request,
        timestamp: float,
    ) -> None:
        """Preempt a request and put it back to the waiting queue.

        NOTE: The request should be popped from the running queue outside of this
        method.
        """
        assert request.status == RequestStatus.RUNNING, (
            "Only running requests can be preempted"
        )
        self.kv_cache_manager.free(request)
        self.encoder_cache_manager.free(request)
        request.status = RequestStatus.PREEMPTED
        request.num_computed_tokens = 0
        request.num_preemptions += 1
        if self.log_stats:
            request.record_event(EngineCoreEventType.PREEMPTED, timestamp)

        # Put the request back to the waiting queue.
        self.waiting.prepend_request(request)

    def _update_after_schedule(
        self,
        scheduler_output: SchedulerOutput,
    ) -> None:
        # Advance the number of computed tokens for the request AFTER
        # the request is scheduled.
        # 1. The scheduler_output of the current step has to include the
        #    original number of scheduled tokens to determine input IDs.
        # 2. Advance the number of computed tokens here allowing us to
        #    schedule the prefill request again immediately in the next
        #    scheduling step.
        # 3. If some tokens (e.g. spec tokens) are rejected later, the number of
        #    computed tokens will be adjusted in update_from_output.
        num_scheduled_tokens = scheduler_output.num_scheduled_tokens
        for req_id, num_scheduled_token in num_scheduled_tokens.items():
            request = self.requests[req_id]
            request.num_computed_tokens += num_scheduled_token

            # NOTE: _free_encoder_inputs relies on num_computed_tokens, which
            # may be updated again in _update_from_output for speculative
            # decoding. However, it is safe to call the method here because
            # encoder inputs are always part of the prompt, not the output,
            # and thus are unaffected by speculative decoding.
            if request.has_encoder_inputs:
                self._free_encoder_inputs(request)

        # Clear the finished request IDs.
        # NOTE: We shouldn't do self.finished_req_ids.clear() here because
        # it will also affect the scheduler output.
        self.finished_req_ids = set()

    def _make_cached_request_data(
        self,
        running_reqs: list[Request],
        resumed_reqs: list[Request],
        num_scheduled_tokens: dict[str, int],
        spec_decode_tokens: dict[str, list[int]],
        req_to_new_blocks: dict[str, KVCacheBlocks],
    ) -> CachedRequestData:
        req_ids: list[str] = []
        new_token_ids: list[list[int]] = []
        new_block_ids: list[tuple[list[int], ...] | None] = []
        all_token_ids: dict[str, list[int]] = {}
        num_computed_tokens: list[int] = []
        num_output_tokens: list[int] = []
        resumed_req_ids = set()

        num_running_reqs = len(running_reqs)
        for idx, req in enumerate(itertools.chain(running_reqs, resumed_reqs)):
            req_id = req.request_id
            req_ids.append(req_id)
            if self.use_pp:
                # When using PP, the scheduler sends the sampled tokens back,
                # because there's no direct communication between the first-
                # stage worker and the last-stage worker. Otherwise, we don't
                # need to send the sampled tokens back because the model runner
                # will cache them.
                num_tokens = num_scheduled_tokens[req_id] - len(
                    spec_decode_tokens.get(req_id, ())
                )
                token_ids = req.all_token_ids[
                    req.num_computed_tokens : req.num_computed_tokens + num_tokens
                ]
                new_token_ids.append(token_ids)
            scheduled_in_prev_step = req_id in self.prev_step_scheduled_req_ids
            if idx >= num_running_reqs:
                assert not scheduled_in_prev_step
                resumed_req_ids.add(req_id)
            if not scheduled_in_prev_step:
                all_token_ids[req_id] = req.all_token_ids.copy()
            new_block_ids.append(
                req_to_new_blocks[req_id].get_block_ids(allow_none=True)
            )
            num_computed_tokens.append(req.num_computed_tokens)
            num_output_tokens.append(
                req.num_output_tokens + req.num_output_placeholders
            )

        return CachedRequestData(
            req_ids=req_ids,
            resumed_req_ids=resumed_req_ids,
            new_token_ids=new_token_ids,
            all_token_ids=all_token_ids,
            new_block_ids=new_block_ids,
            num_computed_tokens=num_computed_tokens,
            num_output_tokens=num_output_tokens,
        )

    def _try_schedule_encoder_inputs(
        self,
        request: Request,
        num_computed_tokens: int,
        num_new_tokens: int,
        encoder_compute_budget: int,
        shift_computed_tokens: int = 0,
    ) -> tuple[list[int], int, int, list[int]]:
        """
        Determine which encoder inputs need to be scheduled in the current step,
        and update `num_new_tokens` and encoder token budget accordingly.

        An encoder input will be scheduled if:
        - Its output tokens overlap with the range of tokens being computed
        in this step, i.e.,
        [num_computed_tokens, num_computed_tokens + num_new_tokens).
        - It is not already computed and stored in the encoder cache.
        - It is not exist on remote encoder cache (via ECConnector)
        - There is sufficient encoder token budget to process it.
        - The encoder cache has space to store it.

        If an encoder input cannot be scheduled due to cache or budget
        limitations, the method adjusts `num_new_tokens` to schedule only the
        decoder tokens up to just before the unschedulable encoder input.

        Note that num_computed_tokens includes both locally cached
        blocks and externally cached blocks (via KVConnector).
        """
        if num_new_tokens == 0 or not request.has_encoder_inputs:
            return [], num_new_tokens, encoder_compute_budget, []
        encoder_inputs_to_schedule: list[int] = []
        mm_features = request.mm_features
        assert mm_features is not None
        assert len(mm_features) > 0
        external_load_encoder_input = []

        # Check remote cache first
        if self.ec_connector is not None:
            remote_cache_has_item = self.ec_connector.has_caches(request)
        # NOTE: since scheduler operates on the request level (possibly with
        # multiple encoder inputs per request), we need to create temporary
        # trackers for accounting at the encoder input level.
        mm_hashes_to_schedule = set()
        num_tokens_to_schedule = 0
        for i, mm_feature in enumerate(mm_features):
            start_pos = mm_feature.mm_position.offset
            num_encoder_tokens = mm_feature.mm_position.length

            # The encoder output is needed if the two ranges overlap:
            # [num_computed_tokens, num_computed_tokens + num_new_tokens) and
            # [start_pos, start_pos + num_encoder_tokens)
            if (
                start_pos
                >= num_computed_tokens + num_new_tokens + shift_computed_tokens
            ):
                # The encoder input is not needed in this step.
                break

            if self.is_encoder_decoder and num_computed_tokens > 0:
                assert start_pos == 0, (
                    "Encoder input should be processed at the beginning of "
                    "the sequence when encoder-decoder models are used."
                )
                # Encoder input has already been computed
                # The calculation here is a bit different. We don't turn encoder
                # output into tokens that get processed by the decoder and
                # reflected in num_computed_tokens. Instead, start_pos reflects
                # the position where we need to ensure we calculate encoder
                # inputs. This should always be 0 to ensure we calculate encoder
                # inputs before running the decoder.  Once we've calculated some
                # decoder tokens (num_computed_tokens > 0), then we know we
                # already calculated encoder inputs and can skip here.
                continue
            elif start_pos + num_encoder_tokens <= num_computed_tokens:
                # The encoder input is already computed and stored
                # in the decoder's KV cache.
                continue

            if not self.is_encoder_decoder:
                # We are not using the encoder cache for encoder-decoder models,
                # yet.
                if request.mm_features[i].identifier in mm_hashes_to_schedule:
                    # The same encoder input has already been scheduled in the
                    # current step.
                    continue

                if self.encoder_cache_manager.check_and_update_cache(request, i):
                    # The encoder input is already computed and cached from a
                    # previous step.
                    continue

            # If no encoder input chunking is allowed, we do not want to
            # partially schedule a multimodal item. If the scheduled range would
            # only cover part of the mm input, roll back to before the mm item.
            if (
                self.scheduler_config.disable_chunked_mm_input
                and num_computed_tokens < start_pos
                and (num_computed_tokens + num_new_tokens)
                < (start_pos + num_encoder_tokens)
            ):
                num_new_tokens = start_pos - num_computed_tokens
                break

            if not self.encoder_cache_manager.can_allocate(
                request, i, encoder_compute_budget, num_tokens_to_schedule
            ):
                # The encoder cache is full or the encoder budget is exhausted.
                # NOTE(woosuk): We assume that the encoder input tokens should
                # be processed altogether, as the encoder usually uses
                # bidirectional attention.
                if num_computed_tokens + shift_computed_tokens < start_pos:
                    # We only schedule the decoder tokens just before the
                    # encoder input.
                    num_new_tokens = start_pos - (
                        num_computed_tokens + shift_computed_tokens
                    )
                else:
                    # Because of prefix caching, num_computed_tokens is greater
                    # than start_pos even though its encoder input is not
                    # available. In this case, we can't schedule any token for
                    # the request in this step.
                    num_new_tokens = 0
                break

            if self.ec_connector is not None and remote_cache_has_item[i]:
                mm_hashes_to_schedule.add(request.mm_features[i].identifier)
                external_load_encoder_input.append(i)
                num_tokens_to_schedule += num_encoder_tokens
                continue

            num_tokens_to_schedule += num_encoder_tokens
            encoder_compute_budget -= num_encoder_tokens
            mm_hashes_to_schedule.add(request.mm_features[i].identifier)
            encoder_inputs_to_schedule.append(i)

        return (
            encoder_inputs_to_schedule,
            num_new_tokens,
            encoder_compute_budget,
            external_load_encoder_input,
        )

    def get_grammar_bitmask(
        self,
        scheduler_output: SchedulerOutput,
    ) -> GrammarOutput | None:
        # Collect list of scheduled request ids that use structured output.
        # The corresponding rows of the bitmask will be in this order.
        # PERF: in case of chunked prefill,
        # request might not include any new tokens.
        # Therefore, we might introduce some additional
        # cycle to fill in the bitmask, which could be a big no-op.
        structured_output_request_ids = [
            req_id
            for req_id in scheduler_output.num_scheduled_tokens
            if (req := self.requests.get(req_id)) and req.use_structured_output
        ]
        if not structured_output_request_ids:
            return None

        bitmask = self.structured_output_manager.grammar_bitmask(
            self.requests,
            structured_output_request_ids,
            scheduler_output.scheduled_spec_decode_tokens,
        )
        return GrammarOutput(structured_output_request_ids, bitmask)

    def update_from_output(
        self,
        scheduler_output: SchedulerOutput,
        model_runner_output: ModelRunnerOutput,
    ) -> dict[int, EngineCoreOutputs]:
        sampled_token_ids = model_runner_output.sampled_token_ids
        logprobs = model_runner_output.logprobs
        prompt_logprobs_dict = model_runner_output.prompt_logprobs_dict
        num_scheduled_tokens = scheduler_output.num_scheduled_tokens
        pooler_outputs = model_runner_output.pooler_output
        num_nans_in_logits = model_runner_output.num_nans_in_logits
        kv_connector_output = model_runner_output.kv_connector_output

        outputs: dict[int, list[EngineCoreOutput]] = defaultdict(list)
        spec_decoding_stats: SpecDecodingStats | None = None
        kv_connector_stats: KVConnectorStats | None = (
            kv_connector_output.kv_connector_stats if kv_connector_output else None
        )
        if kv_connector_stats and self.connector:
            kv_stats = self.connector.get_kv_connector_stats()
            if kv_stats:
                kv_connector_stats = kv_connector_stats.aggregate(kv_stats)

        failed_kv_load_req_ids = None
        if kv_connector_output and kv_connector_output.invalid_block_ids:
            # These blocks contain externally computed tokens that failed to
            # load. Identify affected requests and adjust their computed token
            # count to trigger recomputation of the invalid blocks.
            failed_kv_load_req_ids = self._handle_invalid_blocks(
                kv_connector_output.invalid_block_ids
            )

        # NOTE(woosuk): As len(num_scheduled_tokens) can be up to 1K or more,
        # the below loop can be a performance bottleneck. We should do our best
        # to avoid expensive operations inside the loop.
        stopped_running_reqs: set[Request] = set()
        stopped_preempted_reqs: set[Request] = set()
        for req_id, num_tokens_scheduled in num_scheduled_tokens.items():
            assert num_tokens_scheduled > 0
            if failed_kv_load_req_ids and req_id in failed_kv_load_req_ids:
                # Skip requests that were recovered from KV load failure
                continue
            request = self.requests.get(req_id)
            if request is None:
                # The request is already finished. This can happen if the
                # request is aborted while the model is executing it (e.g.,
                # in pipeline parallelism).
                continue

            req_index = model_runner_output.req_id_to_index[req_id]
            generated_token_ids = (
                sampled_token_ids[req_index] if sampled_token_ids else []
            )

            scheduled_spec_token_ids = (
                scheduler_output.scheduled_spec_decode_tokens.get(req_id)
            )
            if scheduled_spec_token_ids:
                num_draft_tokens = len(scheduled_spec_token_ids)
                num_accepted = len(generated_token_ids) - 1
                num_rejected = num_draft_tokens - num_accepted
                # num_computed_tokens represents the number of tokens
                # processed in the current step, considering scheduled
                # tokens and rejections. If some tokens are rejected,
                # num_computed_tokens is decreased by the number of rejected
                # tokens.
                if request.num_computed_tokens > 0:
                    request.num_computed_tokens -= num_rejected
                # If async scheduling, num_output_placeholders also includes
                # the scheduled spec tokens count and so is similarly adjusted.
                if request.num_output_placeholders > 0:
                    request.num_output_placeholders -= num_rejected
                spec_decoding_stats = self.make_spec_decoding_stats(
                    spec_decoding_stats,
                    num_draft_tokens=num_draft_tokens,
                    num_accepted_tokens=num_accepted,
                )

            stopped = False
            new_logprobs = None
            new_token_ids = generated_token_ids
            kv_transfer_params = None
            status_before_stop = request.status

            # Check for stop and update request status.
            if new_token_ids:
                new_token_ids, stopped = self._update_request_with_output(
                    request, new_token_ids
                )

            # Stop checking for pooler models.
            pooler_output = None
            if pooler_outputs:
                pooler_output = pooler_outputs[req_index]
                stopped = check_stop(request, self.max_model_len, pooler_output)

            if stopped:
                kv_transfer_params = self._free_request(request)
                if status_before_stop == RequestStatus.RUNNING:
                    stopped_running_reqs.add(request)
                else:
                    stopped_preempted_reqs.add(request)

            # Extract sample logprobs if needed.
            if (
                request.sampling_params is not None
                and request.sampling_params.logprobs is not None
                and logprobs
            ):
<<<<<<< HEAD
                new_logprobs = logprobs.slice(req_index, req_index + 1)
=======
                new_logprobs = logprobs.slice_request(req_index, len(new_token_ids))
>>>>>>> e6358610

            if new_token_ids and self.structured_output_manager.should_advance(request):
                struct_output_request = request.structured_output_request
                assert struct_output_request is not None
                assert struct_output_request.grammar is not None
                struct_output_request.grammar.accept_tokens(req_id, new_token_ids)

            if num_nans_in_logits is not None and req_id in num_nans_in_logits:
                request.num_nans_in_logits = num_nans_in_logits[req_id]

            # Get prompt logprobs for this request.
            prompt_logprobs_tensors = prompt_logprobs_dict.get(req_id)
            if new_token_ids or pooler_output is not None or kv_transfer_params:
                # Add EngineCoreOutput for this Request.
                outputs[request.client_index].append(
                    EngineCoreOutput(
                        request_id=req_id,
                        new_token_ids=new_token_ids,
                        finish_reason=request.get_finished_reason(),
                        new_logprobs=new_logprobs,
                        new_prompt_logprobs_tensors=prompt_logprobs_tensors,
                        pooling_output=pooler_output,
                        stop_reason=request.stop_reason,
                        events=request.take_events(),
                        kv_transfer_params=kv_transfer_params,
                        trace_headers=request.trace_headers,
                        num_cached_tokens=request.num_cached_tokens,
                        num_nans_in_logits=request.num_nans_in_logits,
                    )
                )
            else:
                # Invariant: EngineCore returns no partial prefill outputs.
                assert not prompt_logprobs_tensors

        # Remove the stopped requests from the running and waiting queues.
        if stopped_running_reqs:
            self.running = remove_all(self.running, stopped_running_reqs)
        if stopped_preempted_reqs:
            # This is a rare case and unlikely to impact performance.
            self.waiting.remove_requests(stopped_preempted_reqs)

        # KV Connector: update state for finished KV Transfers.
        if kv_connector_output:
            self._update_from_kv_xfer_finished(kv_connector_output)

        # collect KV cache events from KV cache manager
        events = self.kv_cache_manager.take_events()

        # collect KV cache events from connector
        if self.connector is not None:
            connector_events = self.connector.take_events()
            if connector_events:
                if events is None:
                    events = list(connector_events)
                else:
                    events.extend(connector_events)

        # publish collected KV cache events
        if events:
            batch = KVEventBatch(ts=time.time(), events=events)
            self.kv_event_publisher.publish(batch)

        # Create EngineCoreOutputs for all clients that have requests with
        # outputs in this step.
        engine_core_outputs = {
            client_index: EngineCoreOutputs(outputs=outs)
            for client_index, outs in outputs.items()
        }

        finished_req_ids = self.finished_req_ids_dict
        if finished_req_ids:
            # Include ids of requests that finished since last outputs
            # were sent.
            for client_index, finished_set in finished_req_ids.items():
                # Set finished request set in EngineCoreOutputs for this client.
                if (eco := engine_core_outputs.get(client_index)) is not None:
                    eco.finished_requests = finished_set
                else:
                    engine_core_outputs[client_index] = EngineCoreOutputs(
                        finished_requests=finished_set
                    )
            finished_req_ids.clear()

        if (
            stats := self.make_stats(spec_decoding_stats, kv_connector_stats)
        ) is not None:
            # Return stats to only one of the front-ends.
            if (eco := next(iter(engine_core_outputs.values()), None)) is None:
                # We must return the stats even if there are no request
                # outputs this step.
                engine_core_outputs[0] = eco = EngineCoreOutputs()
            eco.scheduler_stats = stats

        return engine_core_outputs

    def _update_request_with_output(
        self,
        request: Request,
        new_token_ids: list[int],
    ) -> tuple[list[int], bool]:
        # Append generated tokens and check for stop. Note that if
        # a request is still being prefilled, we expect the model runner
        # to return empty token ids for the request.
        stopped = False
        for num_new, output_token_id in enumerate(new_token_ids, 1):
            request.append_output_token_ids(output_token_id)

            # Check for stop and update request state.
            # This must be called before we make the EngineCoreOutput.
            stopped = check_stop(request, self.max_model_len)
            if stopped:
                del new_token_ids[num_new:]  # Trim new tokens if needed.
                break
        return new_token_ids, stopped

    def _free_encoder_inputs(self, request: Request) -> None:
        cached_encoder_input_ids = self.encoder_cache_manager.get_cached_input_ids(
            request
        )
        # OPTIMIZATION: Avoid list(set) if the set is empty.
        if not cached_encoder_input_ids:
            return

        # Here, we use list(set) to avoid modifying the set while iterating
        # over it.
        for input_id in list(cached_encoder_input_ids):
            mm_feature = request.mm_features[input_id]
            start_pos = mm_feature.mm_position.offset
            num_tokens = mm_feature.mm_position.length
            if self.is_encoder_decoder and request.num_computed_tokens > 0:
                # With Whisper, as soon as we've generated a single token,
                # we know we're done with the encoder input. Cross Attention
                # KVs have been calculated and cached already.
                self.encoder_cache_manager.free_encoder_input(request, input_id)
            elif start_pos + num_tokens <= request.num_computed_tokens:
                # The encoder output is already processed and stored
                # in the decoder's KV cache.
                self.encoder_cache_manager.free_encoder_input(request, input_id)

    def update_draft_token_ids(
        self,
        draft_token_ids: DraftTokenIds,
    ) -> None:
        for req_id, spec_token_ids in zip(
            draft_token_ids.req_ids,
            draft_token_ids.draft_token_ids,
        ):
            request = self.requests.get(req_id)
            if request is None or request.is_finished():
                # The request may have been finished. Skip.
                continue

            # Add newly generated spec token ids to the request.
            if self.structured_output_manager.should_advance(request):
                metadata = request.structured_output_request
                request.spec_token_ids = metadata.grammar.validate_tokens(  # type: ignore[union-attr]
                    spec_token_ids
                )
            else:
                request.spec_token_ids = spec_token_ids

    def get_request_counts(self) -> tuple[int, int]:
        """Returns (num_running_reqs, num_waiting_reqs)."""
        return len(self.running), len(self.waiting)

    def add_request(self, request: Request) -> None:
        self.waiting.add_request(request)
        self.requests[request.request_id] = request
        if self.log_stats:
            request.record_event(EngineCoreEventType.QUEUED)

    def finish_requests(
        self,
        request_ids: str | Iterable[str],
        finished_status: RequestStatus,
    ) -> None:
        """Handles the finish signal from outside the scheduler.

        For example, the API server can abort a request when the client
        disconnects.
        """
        assert RequestStatus.is_finished(finished_status)
        if isinstance(request_ids, str):
            request_ids = (request_ids,)
        else:
            request_ids = set(request_ids)

        running_requests_to_remove = set()
        waiting_requests_to_remove = []
        valid_requests = []

        # First pass: collect requests to remove from queues
        for req_id in request_ids:
            request = self.requests.get(req_id)
            if request is None or request.is_finished():
                # Invalid request ID.
                continue

            valid_requests.append(request)
            if request.status == RequestStatus.RUNNING:
                running_requests_to_remove.add(request)
            else:
                waiting_requests_to_remove.append(request)

        # Remove all requests from queues at once for better efficiency
        if running_requests_to_remove:
            self.running = remove_all(self.running, running_requests_to_remove)
        if waiting_requests_to_remove:
            self.waiting.remove_requests(waiting_requests_to_remove)

        # Second pass: set status and free requests
        for request in valid_requests:
            request.status = finished_status
            self._free_request(request)

    def _free_request(self, request: Request) -> dict[str, Any] | None:
        assert request.is_finished()

        delay_free_blocks, kv_xfer_params = self._connector_finished(request)
        self.encoder_cache_manager.free(request)
        request_id = request.request_id
        self.finished_req_ids.add(request_id)
        if self.finished_req_ids_dict is not None:
            self.finished_req_ids_dict[request.client_index].add(request_id)

        if not delay_free_blocks:
            self._free_blocks(request)

        return kv_xfer_params

    def _free_blocks(self, request: Request):
        assert request.is_finished()
        self.kv_cache_manager.free(request)
        del self.requests[request.request_id]

    def get_num_unfinished_requests(self) -> int:
        return len(self.waiting) + len(self.running)

    def has_finished_requests(self) -> bool:
        return len(self.finished_req_ids) > 0

    def reset_prefix_cache(self, reset_running_requests: bool = False) -> bool:
        """Reset the KV prefix cache.

        If reset_running_requests is True, all the running requests will be
        preempted and moved to the waiting queue.
        Otherwise, this method will only reset the KV prefix cache when there
        is no running requests taking KV cache.
        """
        if reset_running_requests:
            # For logging.
            timestamp = time.monotonic()
            # Invalidate all the current running requests KV's by pushing them to
            # the waiting queue. In this case, we can reduce the ref count of all
            # the kv blocks to 0 and thus we can make sure the reset is successful.
            # Preempt in reverse order so the requests will be added back to the
            # running queue in FIFO order.
            while self.running:
                request = self.running.pop()
                self._preempt_request(request, timestamp)
                # NOTE(zhuohan): For async scheduling, we need to discard the latest
                # output token on the fly to avoid a redundant repetitive output token.
                request.num_output_placeholders = 0
                request.discard_latest_async_tokens = True

            # Clear scheduled request ids cache. Since we are forcing preemption
            # + resumption in the same step, we must act as if these requests were
            # not scheduled in the prior step. They will be flushed from the
            # persistent batch in the model runner.
            self.prev_step_scheduled_req_ids.clear()

        reset_successful = self.kv_cache_manager.reset_prefix_cache()
        if reset_running_requests and not reset_successful:
            raise RuntimeError(
                "Failed to reset KV cache even when all the running requests are "
                "preempted and moved to the waiting queue. This is likely due to "
                "the presence of running requests waiting for remote KV transfer, "
                "which is not supported yet."
            )
        return reset_successful

    def make_stats(
        self,
        spec_decoding_stats: SpecDecodingStats | None = None,
        kv_connector_stats: KVConnectorStats | None = None,
    ) -> SchedulerStats | None:
        if not self.log_stats:
            return None
        prefix_cache_stats = self.kv_cache_manager.make_prefix_cache_stats()
        assert prefix_cache_stats is not None
        connector_prefix_cache_stats = self._make_connector_prefix_cache_stats()
        eviction_events = (
            self.kv_metrics_collector.drain_events()
            if self.kv_metrics_collector is not None
            else []
        )
        spec_stats = spec_decoding_stats
        connector_stats_payload = (
            kv_connector_stats.data if kv_connector_stats else None
        )
        return SchedulerStats(
            num_running_reqs=len(self.running),
            num_waiting_reqs=len(self.waiting),
            kv_cache_usage=self.kv_cache_manager.usage,
            prefix_cache_stats=prefix_cache_stats,
            connector_prefix_cache_stats=connector_prefix_cache_stats,
            kv_cache_eviction_events=eviction_events,
            spec_decoding_stats=spec_stats,
            kv_connector_stats=connector_stats_payload,
        )

    def make_spec_decoding_stats(
        self,
        spec_decoding_stats: SpecDecodingStats | None,
        num_draft_tokens: int,
        num_accepted_tokens: int,
    ) -> SpecDecodingStats | None:
        if not self.log_stats:
            return None
        if spec_decoding_stats is None:
            spec_decoding_stats = SpecDecodingStats.new(self.num_spec_tokens)
        spec_decoding_stats.observe_draft(
            num_draft_tokens=num_draft_tokens, num_accepted_tokens=num_accepted_tokens
        )
        return spec_decoding_stats

    def shutdown(self) -> None:
        if self.kv_event_publisher:
            self.kv_event_publisher.shutdown()
        if self.connector is not None:
            self.connector.shutdown()

    ########################################################################
    # KV Connector Related Methods
    ########################################################################

    def _update_connector_prefix_cache_stats(self, request: Request) -> None:
        if self.connector_prefix_cache_stats is None:
            return

        self.connector_prefix_cache_stats.record(
            num_tokens=request.num_tokens,
            num_hits=request.num_external_computed_tokens,
            preempted=request.num_preemptions > 0,
        )

    def _make_connector_prefix_cache_stats(self) -> PrefixCacheStats | None:
        if self.connector_prefix_cache_stats is None:
            return None
        stats = self.connector_prefix_cache_stats
        self.connector_prefix_cache_stats = PrefixCacheStats()
        return stats

    def get_kv_connector(self) -> KVConnectorBase_V1 | None:
        return self.connector

    def _connector_finished(
        self, request: Request
    ) -> tuple[bool, dict[str, Any] | None]:
        """
        Invoke the KV connector request_finished() method if applicable.

        Returns optional kv transfer parameters to be included with the
        request outputs.
        """
        if self.connector is None:
            return False, None

        block_ids = self.kv_cache_manager.get_block_ids(request.request_id)

        if not isinstance(self.connector, SupportsHMA):
            # NOTE(Kuntai): We should deprecate this code path after we enforce
            # all connectors to support HMA.
            # Hybrid memory allocator should be already turned off for this
            # code path, but let's double-check here.
            assert len(self.kv_cache_config.kv_cache_groups) == 1
            return self.connector.request_finished(request, block_ids[0])

        return self.connector.request_finished_all_groups(request, block_ids)

    def _update_waiting_for_remote_kv(self, request: Request) -> bool:
        """
        KV Connector: check if the request_id is finished_recving.

        The finished_recving_kv_req_ids list is populated
        on the previous steps()'s update_from_output based
        on the worker side connector.

        When the kv transfer is ready, we cache the blocks
        and the request state will be moved back to WAITING from
        WAITING_FOR_REMOTE_KV.
        """
        assert self.connector is not None
        if request.request_id not in self.finished_recving_kv_req_ids:
            return False

        if request.request_id in self.failed_recving_kv_req_ids:
            # Request had KV load failures; num_computed_tokens was already
            # updated in _update_requests_with_invalid_blocks
            if request.num_computed_tokens:
                # Cache any valid computed tokens.
                self.kv_cache_manager.cache_blocks(request, request.num_computed_tokens)
            else:
                # No valid computed tokens, release allocated blocks.
                # There may be a local cache hit on retry.
                self.kv_cache_manager.free(request)

            self.failed_recving_kv_req_ids.remove(request.request_id)
        else:
            # Now that the blocks are ready, actually cache them.
            (block_ids,) = self.kv_cache_manager.get_block_ids(request.request_id)
            num_computed_tokens = len(block_ids) * self.block_size
            # Handle the case where num request tokens less than one block.
            num_computed_tokens = min(num_computed_tokens, request.num_tokens)
            if num_computed_tokens == request.num_tokens:
                num_computed_tokens -= 1
            # This will cache the blocks iff caching is enabled.
            self.kv_cache_manager.cache_blocks(request, num_computed_tokens)

            # Update the request state for scheduling.
            request.num_computed_tokens = num_computed_tokens

        # Return that we are ready.
        self.finished_recving_kv_req_ids.remove(request.request_id)
        return True

    def _update_from_kv_xfer_finished(self, kv_connector_output: KVConnectorOutput):
        """
        KV Connector: update the scheduler state based on the output.

        The Worker side connectors add finished_recving and
        finished_sending reqs to the output.
        * if finished_sending: free the blocks
        # if finished_recving: add to state so we can
            schedule the request during the next step.
        """

        if self.connector is not None:
            self.connector.update_connector_output(kv_connector_output)

        # KV Connector:: update recv and send status from last step.
        for req_id in kv_connector_output.finished_recving or ():
            logger.debug("Finished recving KV transfer for request %s", req_id)
            self.finished_recving_kv_req_ids.add(req_id)
        for req_id in kv_connector_output.finished_sending or ():
            logger.debug("Finished sending KV transfer for request %s", req_id)
            assert req_id in self.requests
            self._free_blocks(self.requests[req_id])

    def _update_requests_with_invalid_blocks(
        self, requests: Iterable[Request], invalid_block_ids: set[int]
    ) -> tuple[set[str], int]:
        """
        Identify and update requests affected by invalid KV cache blocks.

        This method scans the given requests, detects those with invalid blocks
        and adjusts their `num_computed_tokens` to the longest valid prefix.
        For observability, it also accumulates the total number of tokens that
        will need to be recomputed across all affected requests.

        Args:
            requests: The set of requests to scan for invalid blocks.
            invalid_block_ids: IDs of invalid blocks.

        Returns:
            tuple:
                - affected_req_ids (set[str]): IDs of requests impacted by
                invalid blocks.
                - total_affected_tokens (int): Total number of tokens that must
                be recomputed across all affected requests (for observability).
        """
        affected_req_ids: set[str] = set()
        total_affected_tokens = 0
        # If a block is invalid and shared by multiple requests in the batch,
        # these requests must be rescheduled, but only the first will recompute
        # it. This set tracks blocks already marked for recomputation.
        marked_invalid_block_ids: set[int] = set()
        for request in requests:
            is_affected = False
            marked_invalid_block = False
            req_id = request.request_id
            # TODO (davidb): add support for hybrid memory allocator
            (req_block_ids,) = self.kv_cache_manager.get_block_ids(req_id)
            # We iterate only over blocks that may contain externally computed
            # tokens
            if request.status == RequestStatus.WAITING_FOR_REMOTE_KVS:
                # Async loading. If num_computed_tokens is set it implies we
                # already processed some block failures for it in a prior step
                req_num_computed_tokens = (
                    request.num_computed_tokens
                    if req_id in self.failed_recving_kv_req_ids
                    else len(req_block_ids) * self.block_size
                )
            else:
                # Sync loading. num_computed_tokens includes new tokens
                req_num_computed_tokens = request.num_cached_tokens

            req_num_computed_blocks = (
                req_num_computed_tokens + self.block_size - 1
            ) // self.block_size
            for idx, block_id in zip(range(req_num_computed_blocks), req_block_ids):
                if block_id not in invalid_block_ids:
                    continue

                is_affected = True

                if block_id in marked_invalid_block_ids:
                    # This invalid block is shared with a previous request
                    # and was already marked for recomputation.
                    # This means this request can still consider this block
                    # as computed when rescheduled.
                    # Currently this only applies to sync loading; Async
                    # loading does not yet support block sharing
                    continue

                marked_invalid_block_ids.add(block_id)

                if marked_invalid_block:
                    # This request has already marked an invalid block for
                    # recomputation and updated its num_computed_tokens.
                    continue

                marked_invalid_block = True
                # Truncate the computed tokens at the first failed block
                request.num_computed_tokens = idx * self.block_size
                num_affected_tokens = (
                    req_num_computed_tokens - request.num_computed_tokens
                )
                total_affected_tokens += num_affected_tokens
                request.num_external_computed_tokens -= num_affected_tokens

            if is_affected:
                if not marked_invalid_block:
                    # All invalid blocks of this request are shared with
                    # previous requests and will be recomputed by them.
                    # Revert to considering only cached tokens as computed.
                    # Currently this only applies to sync loading; Async
                    # loading does not yet support block sharing
                    total_affected_tokens += (
                        request.num_computed_tokens - request.num_cached_tokens
                    )
                    request.num_computed_tokens = request.num_cached_tokens

                affected_req_ids.add(request.request_id)

        return affected_req_ids, total_affected_tokens

    def _handle_invalid_blocks(self, invalid_block_ids: set[int]) -> set[str]:
        total_requests_to_reschedule = 0
        total_tokens_to_reschedule = 0

        # --- Handle async KV loads (WAITING_FOR_REMOTE_KVS) ---
        async_load_reqs = (
            req
            for req in self.waiting
            if req.status == RequestStatus.WAITING_FOR_REMOTE_KVS
        )
        async_affected_req_ids, num_tokens_to_reschedule = (
            self._update_requests_with_invalid_blocks(
                async_load_reqs, invalid_block_ids
            )
        )

        total_requests_to_reschedule += len(async_affected_req_ids)
        total_tokens_to_reschedule += num_tokens_to_reschedule

        # Mark requests with async KV load failures; they will be rescheduled
        # once loading completes.
        self.failed_recving_kv_req_ids |= async_affected_req_ids

        # --- Handle sync KV loads (running requests) ---
        sync_affected_req_ids, num_tokens_to_reschedule = (
            self._update_requests_with_invalid_blocks(self.running, invalid_block_ids)
        )

        total_requests_to_reschedule += len(sync_affected_req_ids)
        total_tokens_to_reschedule += num_tokens_to_reschedule

        if total_requests_to_reschedule:
            logger.warning(
                "Recovered from KV load failure: "
                "%d request(s) rescheduled (%d tokens affected).",
                total_requests_to_reschedule,
                total_tokens_to_reschedule,
            )

        # Return the IDs of affected running requests to skip in
        # update_from_output.
        return sync_affected_req_ids<|MERGE_RESOLUTION|>--- conflicted
+++ resolved
@@ -197,10 +197,7 @@
             dcp_world_size=self.dcp_world_size,
             pcp_world_size=self.pcp_world_size,
             hash_block_size=self.block_size,
-<<<<<<< HEAD
-=======
             metrics_collector=self.kv_metrics_collector,
->>>>>>> e6358610
         )
         self.use_pp = self.parallel_config.pipeline_parallel_size > 1
         self.use_v2_model_runner = envs.VLLM_USE_V2_MODEL_RUNNER
@@ -1137,11 +1134,7 @@
                 and request.sampling_params.logprobs is not None
                 and logprobs
             ):
-<<<<<<< HEAD
-                new_logprobs = logprobs.slice(req_index, req_index + 1)
-=======
                 new_logprobs = logprobs.slice_request(req_index, len(new_token_ids))
->>>>>>> e6358610
 
             if new_token_ids and self.structured_output_manager.should_advance(request):
                 struct_output_request = request.structured_output_request
