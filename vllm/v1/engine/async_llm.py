# SPDX-License-Identifier: Apache-2.0
# SPDX-FileCopyrightText: Copyright contributors to the vLLM project
import asyncio
import os
import socket
import time
from collections.abc import AsyncGenerator, Iterable, Mapping
from copy import copy
from typing import Any, cast

import numpy as np
import torch
from typing_extensions import deprecated

import vllm.envs as envs
from vllm.config import VllmConfig
from vllm.engine.arg_utils import AsyncEngineArgs
from vllm.engine.protocol import EngineClient
from vllm.entrypoints.utils import _validate_truncation_size
from vllm.inputs import PromptType
from vllm.logger import init_logger
from vllm.lora.request import LoRARequest
from vllm.multimodal import MULTIMODAL_REGISTRY, MultiModalRegistry
from vllm.outputs import PoolingRequestOutput, RequestOutput
from vllm.plugins.io_processors import get_io_processor
from vllm.pooling_params import PoolingParams
from vllm.sampling_params import SamplingParams
from vllm.tasks import SupportedTask
from vllm.tokenizers import TokenizerLike, init_tokenizer_from_config
from vllm.tracing import init_tracer
from vllm.transformers_utils.config import maybe_register_config_serialize_by_value
from vllm.usage.usage_lib import UsageContext
from vllm.utils.async_utils import cancel_task_threadsafe
from vllm.utils.collection_utils import as_list
from vllm.utils.math_utils import cdiv
from vllm.v1.engine import EngineCoreRequest
from vllm.v1.engine.core_client import EngineCoreClient
from vllm.v1.engine.exceptions import EngineDeadError, EngineGenerateError
from vllm.v1.engine.input_processor import InputProcessor
from vllm.v1.engine.output_processor import OutputProcessor, RequestOutputCollector
from vllm.v1.engine.parallel_sampling import ParentRequest
from vllm.v1.executor import Executor
from vllm.v1.metrics.loggers import (
    StatLoggerFactory,
    StatLoggerManager,
    load_stat_logger_plugin_factories,
)
from vllm.v1.metrics.prometheus import shutdown_prometheus
from vllm.v1.metrics.stats import IterationStats

logger = init_logger(__name__)


class AsyncLLM(EngineClient):
    def __init__(
        self,
        vllm_config: VllmConfig,
        executor_class: type[Executor],
        log_stats: bool,
        usage_context: UsageContext = UsageContext.ENGINE_CONTEXT,
        mm_registry: MultiModalRegistry = MULTIMODAL_REGISTRY,
        use_cached_outputs: bool = False,
        log_requests: bool = True,
        start_engine_loop: bool = True,
        stat_loggers: list[StatLoggerFactory] | None = None,
        aggregate_engine_logging: bool = False,
        client_addresses: dict[str, str] | None = None,
        client_count: int = 1,
        client_index: int = 0,
    ) -> None:
        """
        Create an AsyncLLM.

        Args:
            vllm_config: global configuration.
            executor_class: an Executor impl, e.g. MultiprocExecutor.
            log_stats: Whether to log stats.
            usage_context: Usage context of the LLM.
            mm_registry: Multi-modal registry.
            use_cached_outputs: Whether to use cached outputs.
            log_requests: Whether to log requests.
            start_engine_loop: Whether to start the engine loop.
            stat_loggers: customized stat loggers for the engine.
                If not provided, default stat loggers will be used.
                PLEASE BE AWARE THAT STAT LOGGER IS NOT STABLE
                IN V1, AND ITS BASE CLASS INTERFACE MIGHT CHANGE.

        Returns:
            None
        """
        # Ensure we can serialize custom transformer configs
        maybe_register_config_serialize_by_value()

        self.model_config = vllm_config.model_config
        self.vllm_config = vllm_config
        self.observability_config = vllm_config.observability_config
        self.log_requests = log_requests

        custom_stat_loggers = list(stat_loggers or [])
        custom_stat_loggers.extend(load_stat_logger_plugin_factories())

        has_custom_loggers = bool(custom_stat_loggers)
        self.log_stats = log_stats or has_custom_loggers
        if not log_stats and has_custom_loggers:
            logger.info(
                "AsyncLLM created with log_stats=False, "
                "but custom stat loggers were found; "
                "enabling logging without default stat loggers."
            )

        if self.model_config.skip_tokenizer_init:
            tokenizer = None
        else:
            tokenizer = init_tokenizer_from_config(self.model_config)

        self.input_processor = InputProcessor(self.vllm_config, tokenizer)
        self.io_processor = get_io_processor(
            self.vllm_config,
            self.model_config.io_processor_plugin,
        )

        # OutputProcessor (converts EngineCoreOutputs --> RequestOutput).
        self.output_processor = OutputProcessor(
            self.tokenizer,
            log_stats=self.log_stats,
            stream_interval=self.vllm_config.scheduler_config.stream_interval,
        )
        endpoint = self.observability_config.otlp_traces_endpoint
        if endpoint is not None:
            tracer = init_tracer("vllm.llm_engine", endpoint)
            self.output_processor.tracer = tracer

        # EngineCore (starts the engine in background process).
        self.engine_core = EngineCoreClient.make_async_mp_client(
            vllm_config=vllm_config,
            executor_class=executor_class,
            log_stats=self.log_stats,
            client_addresses=client_addresses,
            client_count=client_count,
            client_index=client_index,
        )

        # Loggers.
        self.logger_manager: StatLoggerManager | None = None
        if self.log_stats:
            self.logger_manager = StatLoggerManager(
                vllm_config=vllm_config,
                engine_idxs=self.engine_core.engine_ranks_managed,
                custom_stat_loggers=custom_stat_loggers,
                enable_default_loggers=log_stats,
                client_count=client_count,
                aggregate_engine_logging=aggregate_engine_logging,
            )
            self.logger_manager.log_engine_initialized()

        # Pause / resume state for async RL workflows.
        self._pause_cond = asyncio.Condition()
        self._paused = False

        self.output_handler: asyncio.Task | None = None
        try:
            # Start output handler eagerly if we are in the asyncio eventloop.
            asyncio.get_running_loop()
            self._run_output_handler()
        except RuntimeError:
            pass

        if (
            envs.VLLM_TORCH_PROFILER_DIR
            and not envs.VLLM_TORCH_PROFILER_DISABLE_ASYNC_LLM
        ):
            logger.info(
                "Torch profiler enabled. AsyncLLM CPU traces will be collected under %s",  # noqa: E501
                envs.VLLM_TORCH_PROFILER_DIR,
            )
            if envs.VLLM_PROFILER_MAX_ITERS > 0 or envs.VLLM_PROFILER_DELAY_ITERS > 0:
                logger.warning_once(
                    "Torch profiler received max_iters or delay_iters setting. These "
                    "are not compatible with the AsyncLLM profiler and will be ignored "
                    "for the AsyncLLM process. Engine process profiling will still "
                    "respect these settings. Consider setting "
                    "VLLM_TORCH_PROFILER_DISABLE_ASYNC_LLM=1 to disable "
                    "AsyncLLM profiling."
                )
            worker_name = f"{socket.gethostname()}_{os.getpid()}.async_llm"
            self.profiler = torch.profiler.profile(
                activities=[
                    torch.profiler.ProfilerActivity.CPU,
                ],
                with_stack=envs.VLLM_TORCH_PROFILER_WITH_STACK,
                on_trace_ready=torch.profiler.tensorboard_trace_handler(
                    envs.VLLM_TORCH_PROFILER_DIR,
                    worker_name=worker_name,
                    use_gzip=envs.VLLM_TORCH_PROFILER_USE_GZIP,
                ),
            )
        else:
            self.profiler = None

<<<<<<< HEAD
=======
    @property
    @deprecated(
        "`AsyncLLM.processor` has been renamed to `AsyncLLM.input_processor`. "
        "The old name will be removed in v0.13."
    )
    def processor(self):
        return self.input_processor

>>>>>>> e6358610
    @classmethod
    def from_vllm_config(
        cls,
        vllm_config: VllmConfig,
        start_engine_loop: bool = True,
        usage_context: UsageContext = UsageContext.ENGINE_CONTEXT,
        stat_loggers: list[StatLoggerFactory] | None = None,
        enable_log_requests: bool = False,
        aggregate_engine_logging: bool = False,
        disable_log_stats: bool = False,
        client_addresses: dict[str, str] | None = None,
        client_count: int = 1,
        client_index: int = 0,
    ) -> "AsyncLLM":
        # Create the LLMEngine.
        return cls(
            vllm_config=vllm_config,
            executor_class=Executor.get_class(vllm_config),
            start_engine_loop=start_engine_loop,
            stat_loggers=stat_loggers,
            log_requests=enable_log_requests,
            log_stats=not disable_log_stats,
            aggregate_engine_logging=aggregate_engine_logging,
            usage_context=usage_context,
            client_addresses=client_addresses,
            client_count=client_count,
            client_index=client_index,
        )

    @classmethod
    def from_engine_args(
        cls,
        engine_args: AsyncEngineArgs,
        start_engine_loop: bool = True,
        usage_context: UsageContext = UsageContext.ENGINE_CONTEXT,
        stat_loggers: list[StatLoggerFactory] | None = None,
    ) -> "AsyncLLM":
        """Create an AsyncLLM from the EngineArgs."""

        # Create the engine configs.
        vllm_config = engine_args.create_engine_config(usage_context)
        executor_class = Executor.get_class(vllm_config)

        # Create the AsyncLLM.
        return cls(
            vllm_config=vllm_config,
            executor_class=executor_class,
            log_requests=engine_args.enable_log_requests,
            log_stats=not engine_args.disable_log_stats,
            start_engine_loop=start_engine_loop,
            usage_context=usage_context,
            stat_loggers=stat_loggers,
        )

    def __del__(self):
        self.shutdown()

    def shutdown(self):
        """Shutdown, cleaning up the background proc and IPC."""

        shutdown_prometheus()

        if engine_core := getattr(self, "engine_core", None):
            engine_core.shutdown()

        handler = getattr(self, "output_handler", None)
        if handler is not None:
            cancel_task_threadsafe(handler)

    async def get_supported_tasks(self) -> tuple[SupportedTask, ...]:
        return await self.engine_core.get_supported_tasks_async()

    async def add_request(
        self,
        request_id: str,
        prompt: EngineCoreRequest | PromptType,
        params: SamplingParams | PoolingParams,
        arrival_time: float | None = None,
        lora_request: LoRARequest | None = None,
        tokenization_kwargs: dict[str, Any] | None = None,
        trace_headers: Mapping[str, str] | None = None,
        priority: int = 0,
        data_parallel_rank: int | None = None,
        prompt_text: str | None = None,
    ) -> RequestOutputCollector:
        """Add new request to the AsyncLLM."""

        if self.errored:
            raise EngineDeadError()

        is_pooling = isinstance(params, PoolingParams)

        # Create a new output collector for the request.
        queue = RequestOutputCollector(output_kind=params.output_kind)

        # Convert Input --> Request.
        if isinstance(prompt, EngineCoreRequest):
            request = prompt
        else:
            assert prompt_text is None
            request = self.input_processor.process_inputs(
                request_id,
                prompt,
                params,
                arrival_time,
                lora_request,
                tokenization_kwargs,
                trace_headers,
                priority,
                data_parallel_rank,
            )
            if isinstance(prompt, str):
                prompt_text = prompt
            elif isinstance(prompt, Mapping):
                prompt_text = cast(str | None, prompt.get("prompt"))

        # Use cloned params that may have been updated in process_inputs()
        params = request.params

        if is_pooling or params.n == 1:
            await self._add_request(request, prompt_text, None, 0, queue)
            return queue

        parent_params = params
        assert isinstance(parent_params, SamplingParams)

        # Fan out child requests (for n>1).
        parent_request = ParentRequest(request_id, parent_params)
        for idx in range(parent_params.n):
            request_id, child_params = parent_request.get_child_info(idx)
            child_request = request if idx == parent_params.n - 1 else copy(request)
            child_request.request_id = request_id
            child_request.sampling_params = child_params
            await self._add_request(
                child_request, prompt_text, parent_request, idx, queue
            )
        return queue

    async def _add_request(
        self,
        request: EngineCoreRequest,
        prompt: str | None,
        parent_req: ParentRequest | None,
        index: int,
        queue: RequestOutputCollector,
    ):
        # Add the request to OutputProcessor (this process).
        self.output_processor.add_request(request, prompt, parent_req, index, queue)

        # Add the EngineCoreRequest to EngineCore (separate process).
        await self.engine_core.add_request_async(request)

        if self.log_requests:
            logger.info("Added request %s.", request.request_id)

    # TODO: we should support multiple prompts in one call, as you
    # can do with LLM.generate. So that for multi-prompt completion
    # requests we don't need to send multiple messages to core proc,
    # and so we don't need multiple streams which then get
    # re-multiplexed in the API server anyhow.
    async def generate(
        self,
        prompt: EngineCoreRequest | PromptType,
        sampling_params: SamplingParams,
        request_id: str,
        *,
        prompt_text: str | None = None,
        lora_request: LoRARequest | None = None,
        tokenization_kwargs: dict[str, Any] | None = None,
        trace_headers: Mapping[str, str] | None = None,
        priority: int = 0,
        data_parallel_rank: int | None = None,
    ) -> AsyncGenerator[RequestOutput, None]:
        """
        Main function called by the API server to kick off a request
            * 1) Making an AsyncStream corresponding to the Request.
            * 2) Processing the Input.
            * 3) Adding the Request to the Detokenizer.
            * 4) Adding the Request to the EngineCore (separate process).

        A separate output_handler loop runs in a background AsyncIO task,
        pulling outputs from EngineCore and putting them into the
        per-request AsyncStream.

        The caller of generate() iterates the returned AsyncGenerator,
        returning the RequestOutput back to the caller.
        """

        if (
            self.vllm_config.cache_config.kv_sharing_fast_prefill
            and sampling_params.prompt_logprobs
        ):
            raise ValueError(
                "--kv-sharing-fast-prefill produces incorrect logprobs for "
                "prompt tokens, please disable it when the requests need "
                "prompt logprobs"
            )

        try:
            # We start the output_handler on the first call to generate() so
            # we can call __init__ before the event loop, which enables us
            # to handle startup failure gracefully in the OpenAI server.
            self._run_output_handler()

            # Wait until generation is resumed if the engine is paused.
            async with self._pause_cond:
                await self._pause_cond.wait_for(lambda: not self._paused)

            if tokenization_kwargs is None:
                tokenization_kwargs = {}
                truncate_prompt_tokens = sampling_params.truncate_prompt_tokens

                _validate_truncation_size(
                    self.model_config.max_model_len,
                    truncate_prompt_tokens,
                    tokenization_kwargs,
                )

            q = await self.add_request(
                request_id,
                prompt,
                sampling_params,
                lora_request=lora_request,
                tokenization_kwargs=tokenization_kwargs,
                trace_headers=trace_headers,
                priority=priority,
                data_parallel_rank=data_parallel_rank,
                prompt_text=prompt_text,
            )

            # The output_handler task pushes items into the queue.
            # This task pulls from the queue and yields to caller.
            finished = False
            while not finished:
                # Note: drain queue without await if possible (avoids
                # task switching under load which helps performance).
                out = q.get_nowait() or await q.get()

                # Note: both OutputProcessor and EngineCore handle their
                # own request cleanup based on finished.
                finished = out.finished
                assert isinstance(out, RequestOutput)
                yield out

        # If the request is disconnected by the client, generate()
        # is cancelled or the generator is garbage collected. So,
        # we abort the request if we end up here.
        except (asyncio.CancelledError, GeneratorExit):
            await self.abort(request_id)
            if self.log_requests:
                logger.info("Request %s aborted.", request_id)
            raise

        # Engine is dead. Do not abort since we shut down.
        except EngineDeadError:
            if self.log_requests:
                logger.info("Request %s failed (engine dead).", request_id)
            raise

        # Request validation error.
        except ValueError:
            if self.log_requests:
                logger.info("Request %s failed (bad request).", request_id)
            raise

        # Unexpected error in the generate() task (possibly recoverable).
        except Exception as e:
            await self.abort(request_id)
            if self.log_requests:
                logger.info("Request %s failed.", request_id)
            raise EngineGenerateError() from e

    def _run_output_handler(self):
        """Background loop: pulls from EngineCore and pushes to AsyncStreams."""

        if self.output_handler is not None:
            return

        # Ensure that the task doesn't have a circular ref back to the AsyncLLM
        # object, or else it won't be garbage collected and cleaned up properly.
        engine_core = self.engine_core
        output_processor = self.output_processor
        log_stats = self.log_stats
        logger_manager = self.logger_manager
        input_processor = self.input_processor

        async def output_handler():
            try:
                while True:
                    # 1) Pull EngineCoreOutputs from the EngineCore.
                    outputs = await engine_core.get_output_async()
                    num_outputs = len(outputs.outputs)

                    iteration_stats = (
                        IterationStats() if (log_stats and num_outputs) else None
                    )

                    # Split outputs into chunks of at most
                    # VLLM_V1_OUTPUT_PROC_CHUNK_SIZE, so that we don't block the
                    # event loop for too long.
                    if num_outputs <= envs.VLLM_V1_OUTPUT_PROC_CHUNK_SIZE:
                        slices = (outputs.outputs,)
                    else:
                        slices = np.array_split(
                            outputs.outputs,
                            cdiv(num_outputs, envs.VLLM_V1_OUTPUT_PROC_CHUNK_SIZE),
                        )

                    for i, outputs_slice in enumerate(slices):
                        # 2) Process EngineCoreOutputs.
                        processed_outputs = output_processor.process_outputs(
                            outputs_slice, outputs.timestamp, iteration_stats
                        )
                        # NOTE: RequestOutputs are pushed to their queues.
                        assert not processed_outputs.request_outputs

                        # Allow other asyncio tasks to run between chunks
                        if i + 1 < len(slices):
                            await asyncio.sleep(0)

                        # 3) Abort any reqs that finished due to stop strings.
                        await engine_core.abort_requests_async(
                            processed_outputs.reqs_to_abort
                        )

                    output_processor.update_scheduler_stats(outputs.scheduler_stats)

                    # 4) Logging.
                    # TODO(rob): make into a coroutine and launch it in
                    # background thread once Prometheus overhead is non-trivial.
                    if logger_manager:
                        logger_manager.record(
                            engine_idx=outputs.engine_index,
                            scheduler_stats=outputs.scheduler_stats,
                            iteration_stats=iteration_stats,
                            mm_cache_stats=input_processor.stat_mm_cache(),
                        )
            except Exception as e:
                logger.exception("AsyncLLM output_handler failed.")
                output_processor.propagate_error(e)

        self.output_handler = asyncio.create_task(output_handler())

    async def abort(self, request_id: str | Iterable[str]) -> None:
        """Abort RequestId in OutputProcessor and EngineCore."""

        request_ids = (
            (request_id,) if isinstance(request_id, str) else as_list(request_id)
        )
        all_request_ids = self.output_processor.abort_requests(request_ids)
        await self.engine_core.abort_requests_async(all_request_ids)

        if self.log_requests:
            logger.info("Aborted request(s) %s.", ",".join(request_ids))

    async def pause_generation(
        self,
        *,
        wait_for_inflight_requests: bool = False,
        clear_cache: bool = True,
    ) -> None:
        """
        Pause generation to allow model weight updates.

        New generation/encoding requests are blocked until resume.

        Args:
            wait_for_inflight_requests: When ``True`` waits for in-flight
                requests to finish before pausing. When ``False`` (default),
                immediately aborts any in-flight requests.
            clear_cache: Whether to clear KV cache and prefix cache after
                draining. Set to ``False`` to preserve cache for faster resume.
                Default is ``True`` (clear caches).
        """

        async with self._pause_cond:
            if self._paused:
                return
            self._paused = True

        if not wait_for_inflight_requests:
            request_ids = list(self.output_processor.request_states.keys())
            if request_ids:
                await self.abort(request_ids)

        # Wait for running requests to drain before clearing cache.
        if self.output_processor.has_unfinished_requests():
            await self.output_processor.wait_for_requests_to_drain()

        # Clear cache
        if clear_cache:
            await self.reset_prefix_cache()
            await self.reset_mm_cache()

    async def resume_generation(self) -> None:
        """Resume generation after :meth:`pause_generation`."""

        async with self._pause_cond:
            self._paused = False
            self._pause_cond.notify_all()  # Wake up all waiting requests

    async def is_paused(self) -> bool:
        """Return whether the engine is currently paused."""

        async with self._pause_cond:
            return self._paused

    async def encode(
        self,
        prompt: PromptType,
        pooling_params: PoolingParams,
        request_id: str,
        lora_request: LoRARequest | None = None,
        trace_headers: Mapping[str, str] | None = None,
        priority: int = 0,
        truncate_prompt_tokens: int | None = None,
        tokenization_kwargs: dict[str, Any] | None = None,
    ) -> AsyncGenerator[PoolingRequestOutput, None]:
        """
        Main function called by the API server to kick off a request
            * 1) Making an AsyncStream corresponding to the Request.
            * 2) Processing the Input.
            * 3) Adding the Request to the EngineCore (separate process).

        A separate output_handler loop runs in a background AsyncIO task,
        pulling outputs from EngineCore and putting them into the
        per-request AsyncStream.

        The caller of generate() iterates the returned AsyncGenerator,
        returning the RequestOutput back to the caller.
        """

        try:
            # We start the output_handler on the first call to generate() so
            # we can call __init__ before the event loop, which enables us
            # to handle startup failure gracefully in the OpenAI server.
            self._run_output_handler()

            # Respect pause state before accepting new requests.
            async with self._pause_cond:
                await self._pause_cond.wait_for(lambda: not self._paused)

            if tokenization_kwargs is None:
                tokenization_kwargs = {}
            _validate_truncation_size(
                self.model_config.max_model_len,
                truncate_prompt_tokens,
                tokenization_kwargs,
            )

            q = await self.add_request(
                request_id,
                prompt,
                pooling_params,
                lora_request=lora_request,
                tokenization_kwargs=tokenization_kwargs,
                trace_headers=trace_headers,
                priority=priority,
            )

            # The output_handler task pushes items into the queue.
            # This task pulls from the queue and yields to caller.
            finished = False
            while not finished:
                # Note: drain queue without await if possible (avoids
                # task switching under load which helps performance).
                out = q.get_nowait() or await q.get()
                assert isinstance(out, PoolingRequestOutput)
                # Note: both OutputProcessor and EngineCore handle their
                # own request cleanup based on finished.
                finished = out.finished
                yield out

        # If the request is disconnected by the client, generate()
        # is cancelled. So, we abort the request if we end up here.
        except asyncio.CancelledError:
            await self.abort(request_id)
            if self.log_requests:
                logger.info("Request %s aborted.", request_id)
            raise

        # Engine is dead. Do not abort since we shut down.
        except EngineDeadError:
            if self.log_requests:
                logger.info("Request %s failed (engine dead).", request_id)
            raise

        # Request validation error.
        except ValueError:
            if self.log_requests:
                logger.info("Request %s failed (bad request).", request_id)
            raise

        # Unexpected error in the generate() task (possibly recoverable).
        except Exception as e:
            await self.abort(request_id)
            if self.log_requests:
                logger.info("Request %s failed.", request_id)
            raise EngineGenerateError() from e

    @property
    def tokenizer(self) -> TokenizerLike | None:
        return self.input_processor.tokenizer

    @tokenizer.setter
    def tokenizer(self, tokenizer: TokenizerLike | None) -> None:
        self.input_processor.tokenizer = tokenizer

    async def get_tokenizer(self) -> TokenizerLike:
        if self.tokenizer is None:
            raise ValueError(
                "Unable to get tokenizer because `skip_tokenizer_init=True`"
            )

        return self.tokenizer

    async def is_tracing_enabled(self) -> bool:
        return self.observability_config.otlp_traces_endpoint is not None  # type: ignore

    async def do_log_stats(self) -> None:
        if self.logger_manager:
            self.logger_manager.log()

    async def check_health(self) -> None:
        logger.debug("Called check_health.")
        if self.errored:
            raise self.dead_error

    async def start_profile(self) -> None:
        coros = [self.engine_core.profile_async(True)]
        if self.profiler is not None:
            coros.append(asyncio.to_thread(self.profiler.start))
        await asyncio.gather(*coros)

    async def stop_profile(self) -> None:
        coros = [self.engine_core.profile_async(False)]
        if self.profiler is not None:
            coros.append(asyncio.to_thread(self.profiler.stop))
        await asyncio.gather(*coros)

    async def reset_mm_cache(self) -> None:
        self.input_processor.clear_mm_cache()
        await self.engine_core.reset_mm_cache_async()

    async def reset_prefix_cache(self, reset_running_requests: bool = False) -> bool:
        return await self.engine_core.reset_prefix_cache_async(reset_running_requests)

    async def sleep(self, level: int = 1) -> None:
        await self.reset_prefix_cache()
        await self.engine_core.sleep_async(level)

        if self.logger_manager is not None:
            self.logger_manager.record_sleep_state(1, level)

    async def wake_up(self, tags: list[str] | None = None) -> None:
        await self.engine_core.wake_up_async(tags)

        if self.logger_manager is not None:
            self.logger_manager.record_sleep_state(0, 0)

    async def is_sleeping(self) -> bool:
        return await self.engine_core.is_sleeping_async()

    async def add_lora(self, lora_request: LoRARequest) -> bool:
        """Load a new LoRA adapter into the engine for future requests."""
        return await self.engine_core.add_lora_async(lora_request)

    async def remove_lora(self, lora_id: int) -> bool:
        """Remove an already loaded LoRA adapter."""
        return await self.engine_core.remove_lora_async(lora_id)

    async def list_loras(self) -> set[int]:
        """List all registered adapters."""
        return await self.engine_core.list_loras_async()

    async def pin_lora(self, lora_id: int) -> bool:
        """Prevent an adapter from being evicted."""
        return await self.engine_core.pin_lora_async(lora_id)

    async def collective_rpc(
        self,
        method: str,
        timeout: float | None = None,
        args: tuple = (),
        kwargs: dict | None = None,
    ):
        """
        Perform a collective RPC call to the given path.
        """
        return await self.engine_core.collective_rpc_async(
            method, timeout, args, kwargs
        )

    async def wait_for_requests_to_drain(self, drain_timeout: int = 300):
        """Wait for all requests to be drained."""
        start_time = time.time()
        while time.time() - start_time < drain_timeout:
            if not self.engine_core.dp_engines_running():
                logger.info("Engines are idle, requests have been drained")
                return

            logger.info("Engines are still running, waiting for requests to drain...")
            await asyncio.sleep(1)  # Wait 1 second before checking again

        raise TimeoutError(
            f"Timeout reached after {drain_timeout} seconds "
            "waiting for requests to drain."
        )

    async def scale_elastic_ep(
        self, new_data_parallel_size: int, drain_timeout: int = 300
    ):
        """
        Scale up or down the data parallel size by adding or removing
        engine cores.
        Args:
            new_data_parallel_size: The new number of data parallel workers
            drain_timeout:
                Maximum time to wait for requests to drain (seconds)
        """
        old_data_parallel_size = self.vllm_config.parallel_config.data_parallel_size
        if old_data_parallel_size == new_data_parallel_size:
            logger.info(
                "Data parallel size is already %s, skipping scale",
                new_data_parallel_size,
            )
            return
        logger.info(
            "Waiting for requests to drain before scaling up to %s engines...",
            new_data_parallel_size,
        )
        await self.wait_for_requests_to_drain(drain_timeout)
        logger.info(
            "Requests have been drained, proceeding with scale to %s engines",
            new_data_parallel_size,
        )
        await self.engine_core.scale_elastic_ep(new_data_parallel_size)
        self.vllm_config.parallel_config.data_parallel_size = new_data_parallel_size

        # recreate stat loggers
        if new_data_parallel_size > old_data_parallel_size and self.log_stats:
            # TODO(rob): fix this after talking with Ray team.
            # This resets all the prometheus metrics since we
            # unregister during initialization. Need to understand
            # the intended behavior here better.
            self.logger_manager = StatLoggerManager(
                vllm_config=self.vllm_config,
                engine_idxs=list(range(new_data_parallel_size)),
                custom_stat_loggers=None,
            )

    @property
    def is_running(self) -> bool:
        # Is None before the loop is started.
        return self.output_handler is None or not self.output_handler.done()

    @property
    def is_stopped(self) -> bool:
        return self.errored

    @property
    def errored(self) -> bool:
        return self.engine_core.resources.engine_dead or not self.is_running

    @property
    def dead_error(self) -> BaseException:
        return EngineDeadError()<|MERGE_RESOLUTION|>--- conflicted
+++ resolved
@@ -197,8 +197,6 @@
         else:
             self.profiler = None
 
-<<<<<<< HEAD
-=======
     @property
     @deprecated(
         "`AsyncLLM.processor` has been renamed to `AsyncLLM.input_processor`. "
@@ -207,7 +205,6 @@
     def processor(self):
         return self.input_processor
 
->>>>>>> e6358610
     @classmethod
     def from_vllm_config(
         cls,
