--- conflicted
+++ resolved
@@ -1332,404 +1332,6 @@
         return data
 
 
-<<<<<<< HEAD
-class EmbeddingCompletionRequest(OpenAIBaseModel):
-    # Ordered by official OpenAI API documentation
-    # https://platform.openai.com/docs/api-reference/embeddings
-    model: str | None = None
-    input: list[int] | list[list[int]] | str | list[str]
-    encoding_format: EncodingFormat = "float"
-    dimensions: int | None = None
-    user: str | None = None
-    truncate_prompt_tokens: Annotated[int, Field(ge=-1)] | None = None
-
-    # --8<-- [start:embedding-extra-params]
-    add_special_tokens: bool = Field(
-        default=True,
-        description=(
-            "If true (the default), special tokens (e.g. BOS) will be added to "
-            "the prompt."
-        ),
-    )
-    priority: int = Field(
-        default=0,
-        description=(
-            "The priority of the request (lower means earlier handling; "
-            "default: 0). Any priority other than 0 will raise an error "
-            "if the served model does not use priority scheduling."
-        ),
-    )
-    request_id: str = Field(
-        default_factory=random_uuid,
-        description=(
-            "The request_id related to this request. If the caller does "
-            "not set it, a random_uuid will be generated. This id is used "
-            "through out the inference process and return in response."
-        ),
-    )
-    normalize: bool | None = Field(
-        default=None,
-        description="Whether to normalize the embeddings outputs. Default is True.",
-    )
-    embed_dtype: EmbedDType = Field(
-        default="float32",
-        description=(
-            "What dtype to use for encoding. Default to using float32 for base64 "
-            "encoding to match the OpenAI python client behavior. "
-            "This parameter will affect base64 and binary_response."
-        ),
-    )
-    endianness: Endianness = Field(
-        default="native",
-        description=(
-            "What endianness to use for encoding. Default to using native for "
-            "base64 encoding to match the OpenAI python client behavior."
-            "This parameter will affect base64 and binary_response."
-        ),
-    )
-    # --8<-- [end:embedding-extra-params]
-
-    def to_pooling_params(self):
-        return PoolingParams(
-            truncate_prompt_tokens=self.truncate_prompt_tokens,
-            dimensions=self.dimensions,
-            normalize=self.normalize,
-        )
-
-
-class EmbeddingChatRequest(OpenAIBaseModel):
-    model: str | None = None
-    messages: list[ChatCompletionMessageParam]
-
-    encoding_format: EncodingFormat = "float"
-    dimensions: int | None = None
-    user: str | None = None
-    truncate_prompt_tokens: Annotated[int, Field(ge=-1)] | None = None
-
-    # --8<-- [start:chat-embedding-extra-params]
-    add_generation_prompt: bool = Field(
-        default=False,
-        description=(
-            "If true, the generation prompt will be added to the chat template. "
-            "This is a parameter used by chat template in tokenizer config of the "
-            "model."
-        ),
-    )
-
-    add_special_tokens: bool = Field(
-        default=False,
-        description=(
-            "If true, special tokens (e.g. BOS) will be added to the prompt "
-            "on top of what is added by the chat template. "
-            "For most models, the chat template takes care of adding the "
-            "special tokens so this should be set to false (as is the "
-            "default)."
-        ),
-    )
-    chat_template: str | None = Field(
-        default=None,
-        description=(
-            "A Jinja template to use for this conversion. "
-            "As of transformers v4.44, default chat template is no longer "
-            "allowed, so you must provide a chat template if the tokenizer "
-            "does not define one."
-        ),
-    )
-    chat_template_kwargs: dict[str, Any] | None = Field(
-        default=None,
-        description=(
-            "Additional keyword args to pass to the template renderer. "
-            "Will be accessible by the chat template."
-        ),
-    )
-    mm_processor_kwargs: dict[str, Any] | None = Field(
-        default=None,
-        description=("Additional kwargs to pass to the HF processor."),
-    )
-    priority: int = Field(
-        default=0,
-        description=(
-            "The priority of the request (lower means earlier handling; "
-            "default: 0). Any priority other than 0 will raise an error "
-            "if the served model does not use priority scheduling."
-        ),
-    )
-    request_id: str = Field(
-        default_factory=random_uuid,
-        description=(
-            "The request_id related to this request. If the caller does "
-            "not set it, a random_uuid will be generated. This id is used "
-            "through out the inference process and return in response."
-        ),
-    )
-    normalize: bool | None = Field(
-        default=None,
-        description="Whether to normalize the embeddings outputs. Default is True.",
-    )
-    embed_dtype: EmbedDType = Field(
-        default="float32",
-        description=(
-            "What dtype to use for encoding. Default to using float32 for base64 "
-            "encoding to match the OpenAI python client behavior. "
-            "This parameter will affect base64 and binary_response."
-        ),
-    )
-    endianness: Endianness = Field(
-        default="native",
-        description=(
-            "What endianness to use for encoding. Default to using native for "
-            "base64 encoding to match the OpenAI python client behavior."
-            "This parameter will affect base64 and binary_response."
-        ),
-    )
-    # --8<-- [end:chat-embedding-extra-params]
-
-    @model_validator(mode="before")
-    @classmethod
-    def check_generation_prompt(cls, data):
-        if data.get("continue_final_message") and data.get("add_generation_prompt"):
-            raise ValueError(
-                "Cannot set both `continue_final_message` and "
-                "`add_generation_prompt` to True."
-            )
-        return data
-
-    def to_pooling_params(self):
-        return PoolingParams(
-            truncate_prompt_tokens=self.truncate_prompt_tokens,
-            dimensions=self.dimensions,
-            normalize=self.normalize,
-        )
-
-
-EmbeddingRequest: TypeAlias = EmbeddingCompletionRequest | EmbeddingChatRequest
-
-
-class PoolingCompletionRequest(EmbeddingCompletionRequest):
-    task: PoolingTask | None = None
-    softmax: bool | None = Field(
-        default=None,
-        description="softmax will be deprecated, please use use_activation instead.",
-    )
-    activation: bool | None = Field(
-        default=None,
-        description="activation will be deprecated, please use use_activation instead.",
-    )
-    use_activation: bool | None = Field(
-        default=None,
-        description="Whether to use activation for classification outputs. "
-        "If it is a classify or token_classify task, the default is True; "
-        "for other tasks, this value should be None.",
-    )
-
-    def to_pooling_params(self):
-        return PoolingParams(
-            truncate_prompt_tokens=self.truncate_prompt_tokens,
-            dimensions=self.dimensions,
-            normalize=self.normalize,
-            use_activation=get_use_activation(self),
-        )
-
-
-class PoolingChatRequest(EmbeddingChatRequest):
-    task: PoolingTask | None = None
-    softmax: bool | None = Field(
-        default=None,
-        description="softmax will be deprecated, please use use_activation instead.",
-    )
-    activation: bool | None = Field(
-        default=None,
-        description="activation will be deprecated, please use use_activation instead.",
-    )
-    use_activation: bool | None = Field(
-        default=None,
-        description="Whether to use activation for classification outputs. "
-        "If it is a classify or token_classify task, the default is True; "
-        "for other tasks, this value should be None.",
-    )
-
-    def to_pooling_params(self):
-        return PoolingParams(
-            truncate_prompt_tokens=self.truncate_prompt_tokens,
-            dimensions=self.dimensions,
-            normalize=self.normalize,
-            use_activation=get_use_activation(self),
-        )
-
-
-T = TypeVar("T")
-
-
-class IOProcessorRequest(OpenAIBaseModel, Generic[T]):
-    model: str | None = None
-
-    priority: int = Field(default=0)
-    """
-    The priority of the request (lower means earlier handling;
-    default: 0). Any priority other than 0 will raise an error
-    if the served model does not use priority scheduling.
-    """
-    data: T
-
-    task: PoolingTask = "plugin"
-    encoding_format: EncodingFormat = "float"
-    embed_dtype: EmbedDType = Field(
-        default="float32",
-        description=(
-            "What dtype to use for encoding. Default to using float32 for base64 "
-            "encoding to match the OpenAI python client behavior. "
-            "This parameter will affect base64 and binary_response."
-        ),
-    )
-    endianness: Endianness = Field(
-        default="native",
-        description=(
-            "What endianness to use for encoding. Default to using native for "
-            "base64 encoding to match the OpenAI python client behavior."
-            "This parameter will affect base64 and binary_response."
-        ),
-    )
-
-    def to_pooling_params(self):
-        return PoolingParams()
-
-
-class IOProcessorResponse(OpenAIBaseModel, Generic[T]):
-    request_id: str | None = None
-    """
-    The request_id associated with this response
-    """
-    created_at: int = Field(default_factory=lambda: int(time.time()))
-
-    data: T
-    """
-    When using plugins IOProcessor plugins, the actual output is generated
-    by the plugin itself. Hence, we use a generic type for the response data
-    """
-
-
-PoolingRequest: TypeAlias = (
-    PoolingCompletionRequest | PoolingChatRequest | IOProcessorRequest
-)
-
-
-class ScoreRequest(OpenAIBaseModel):
-    model: str | None = None
-    text_1: list[str] | str | ScoreMultiModalParam
-    text_2: list[str] | str | ScoreMultiModalParam
-    truncate_prompt_tokens: Annotated[int, Field(ge=-1)] | None = None
-
-    # --8<-- [start:score-extra-params]
-
-    mm_processor_kwargs: dict[str, Any] | None = Field(
-        default=None,
-        description=("Additional kwargs to pass to the HF processor."),
-    )
-
-    priority: int = Field(
-        default=0,
-        description=(
-            "The priority of the request (lower means earlier handling; "
-            "default: 0). Any priority other than 0 will raise an error "
-            "if the served model does not use priority scheduling."
-        ),
-    )
-
-    softmax: bool | None = Field(
-        default=None,
-        description="softmax will be deprecated, please use use_activation instead.",
-    )
-
-    activation: bool | None = Field(
-        default=None,
-        description="activation will be deprecated, please use use_activation instead.",
-    )
-
-    use_activation: bool | None = Field(
-        default=None,
-        description="Whether to use activation for classification outputs. "
-        "Default is True.",
-    )
-    # --8<-- [end:score-extra-params]
-
-    def to_pooling_params(self):
-        return PoolingParams(
-            truncate_prompt_tokens=self.truncate_prompt_tokens,
-            use_activation=get_use_activation(self),
-        )
-
-
-class RerankRequest(OpenAIBaseModel):
-    model: str | None = None
-    query: str | ScoreMultiModalParam
-    documents: list[str] | ScoreMultiModalParam
-    top_n: int = Field(default_factory=lambda: 0)
-    truncate_prompt_tokens: Annotated[int, Field(ge=-1)] | None = None
-
-    # --8<-- [start:rerank-extra-params]
-
-    mm_processor_kwargs: dict[str, Any] | None = Field(
-        default=None,
-        description=("Additional kwargs to pass to the HF processor."),
-    )
-
-    priority: int = Field(
-        default=0,
-        description=(
-            "The priority of the request (lower means earlier handling; "
-            "default: 0). Any priority other than 0 will raise an error "
-            "if the served model does not use priority scheduling."
-        ),
-    )
-
-    softmax: bool | None = Field(
-        default=None,
-        description="softmax will be deprecated, please use use_activation instead.",
-    )
-
-    activation: bool | None = Field(
-        default=None,
-        description="activation will be deprecated, please use use_activation instead.",
-    )
-
-    use_activation: bool | None = Field(
-        default=None,
-        description="Whether to use activation for classification outputs. "
-        "Default is True.",
-    )
-    # --8<-- [end:rerank-extra-params]
-
-    def to_pooling_params(self):
-        return PoolingParams(
-            truncate_prompt_tokens=self.truncate_prompt_tokens,
-            use_activation=get_use_activation(self),
-        )
-
-
-class RerankDocument(BaseModel):
-    text: str | None = None
-    multi_modal: ScoreContentPartParam | None = None
-
-
-class RerankResult(BaseModel):
-    index: int
-    document: RerankDocument
-    relevance_score: float
-
-
-class RerankUsage(BaseModel):
-    total_tokens: int
-
-
-class RerankResponse(OpenAIBaseModel):
-    id: str
-    model: str
-    usage: RerankUsage
-    results: list[RerankResult]
-
-
-=======
->>>>>>> e6358610
 class CompletionLogProbs(OpenAIBaseModel):
     text_offset: list[int] = Field(default_factory=list)
     token_logprobs: list[float | None] = Field(default_factory=list)
@@ -1799,232 +1401,6 @@
     usage: UsageInfo | None = Field(default=None)
 
 
-<<<<<<< HEAD
-class EmbeddingResponseData(OpenAIBaseModel):
-    index: int
-    object: str = "embedding"
-    embedding: list[float] | str
-
-
-class EmbeddingResponse(OpenAIBaseModel):
-    id: str = Field(default_factory=lambda: f"embd-{random_uuid()}")
-    object: str = "list"
-    created: int = Field(default_factory=lambda: int(time.time()))
-    model: str
-    data: list[EmbeddingResponseData]
-    usage: UsageInfo
-
-
-class EmbeddingBytesResponse(OpenAIBaseModel):
-    body: list[bytes]
-    metadata: str
-    media_type: str = "application/octet-stream"
-
-
-class PoolingResponseData(OpenAIBaseModel):
-    index: int
-    object: str = "pooling"
-    data: list[list[float]] | list[float] | str
-
-
-class PoolingResponse(OpenAIBaseModel):
-    id: str = Field(default_factory=lambda: f"pool-{random_uuid()}")
-    object: str = "list"
-    created: int = Field(default_factory=lambda: int(time.time()))
-    model: str
-    data: list[PoolingResponseData]
-    usage: UsageInfo
-
-
-class PoolingBytesResponse(OpenAIBaseModel):
-    body: list[bytes]
-    metadata: str
-    media_type: str = "application/octet-stream"
-
-
-class ScoreResponseData(OpenAIBaseModel):
-    index: int
-    object: str = "score"
-    score: float
-
-
-class ScoreResponse(OpenAIBaseModel):
-    id: str = Field(default_factory=lambda: f"embd-{random_uuid()}")
-    object: str = "list"
-    created: int = Field(default_factory=lambda: int(time.time()))
-    model: str
-    data: list[ScoreResponseData]
-    usage: UsageInfo
-
-
-class ClassificationCompletionRequest(OpenAIBaseModel):
-    model: str | None = None
-    input: list[str] | str
-    truncate_prompt_tokens: Annotated[int, Field(ge=-1)] | None = None
-    user: str | None = None
-
-    # --8<-- [start:classification-extra-params]
-    priority: int = Field(
-        default=0,
-        description=(
-            "The priority of the request (lower means earlier handling; "
-            "default: 0). Any priority other than 0 will raise an error "
-            "if the served model does not use priority scheduling."
-        ),
-    )
-    add_special_tokens: bool = Field(
-        default=True,
-        description=(
-            "If true (the default), special tokens (e.g. BOS) will be added to "
-            "the prompt."
-        ),
-    )
-    request_id: str = Field(
-        default_factory=random_uuid,
-        description=(
-            "The request_id related to this request. If the caller does "
-            "not set it, a random_uuid will be generated. This id is used "
-            "through out the inference process and return in response."
-        ),
-    )
-    softmax: bool | None = Field(
-        default=None,
-        description="softmax will be deprecated, please use use_activation instead.",
-    )
-
-    activation: bool | None = Field(
-        default=None,
-        description="activation will be deprecated, please use use_activation instead.",
-    )
-
-    use_activation: bool | None = Field(
-        default=None,
-        description="Whether to use activation for classification outputs. "
-        "Default is True.",
-    )
-    # --8<-- [end:classification-extra-params]
-
-    def to_pooling_params(self):
-        return PoolingParams(
-            truncate_prompt_tokens=self.truncate_prompt_tokens,
-            use_activation=get_use_activation(self),
-        )
-
-
-class ClassificationChatRequest(OpenAIBaseModel):
-    model: str | None = None
-    messages: list[ChatCompletionMessageParam]
-    truncate_prompt_tokens: Annotated[int, Field(ge=-1)] | None = None
-    user: str | None = None
-
-    # --8<-- [start:chat-classification-extra-params]
-    add_generation_prompt: bool = Field(
-        default=False,
-        description=(
-            "If true, the generation prompt will be added to the chat template. "
-            "This is a parameter used by chat template in tokenizer config of the "
-            "model."
-        ),
-    )
-
-    add_special_tokens: bool = Field(
-        default=False,
-        description=(
-            "If true, special tokens (e.g. BOS) will be added to the prompt "
-            "on top of what is added by the chat template. "
-            "For most models, the chat template takes care of adding the "
-            "special tokens so this should be set to false (as is the "
-            "default)."
-        ),
-    )
-
-    chat_template: str | None = Field(
-        default=None,
-        description=(
-            "A Jinja template to use for this conversion. "
-            "As of transformers v4.44, default chat template is no longer "
-            "allowed, so you must provide a chat template if the tokenizer "
-            "does not define one."
-        ),
-    )
-
-    chat_template_kwargs: dict[str, Any] | None = Field(
-        default=None,
-        description=(
-            "Additional keyword args to pass to the template renderer. "
-            "Will be accessible by the chat template."
-        ),
-    )
-
-    mm_processor_kwargs: dict[str, Any] | None = Field(
-        default=None,
-        description=("Additional kwargs to pass to the HF processor."),
-    )
-
-    priority: int = Field(
-        default=0,
-        description=(
-            "The priority of the request (lower means earlier handling; "
-            "default: 0). Any priority other than 0 will raise an error "
-            "if the served model does not use priority scheduling."
-        ),
-    )
-
-    request_id: str = Field(
-        default_factory=random_uuid,
-        description=(
-            "The request_id related to this request. If the caller does "
-            "not set it, a random_uuid will be generated. This id is used "
-            "through out the inference process and return in response."
-        ),
-    )
-    softmax: bool | None = Field(
-        default=None,
-        description="softmax will be deprecated, please use use_activation instead.",
-    )
-
-    activation: bool | None = Field(
-        default=None,
-        description="activation will be deprecated, please use use_activation instead.",
-    )
-
-    use_activation: bool | None = Field(
-        default=None,
-        description="Whether to use activation for classification outputs. "
-        "Default is True.",
-    )
-    # --8<-- [end:chat-classification-extra-params]
-
-    def to_pooling_params(self):
-        return PoolingParams(
-            truncate_prompt_tokens=self.truncate_prompt_tokens,
-            use_activation=get_use_activation(self),
-        )
-
-
-ClassificationRequest: TypeAlias = (
-    ClassificationCompletionRequest | ClassificationChatRequest
-)
-
-
-class ClassificationData(OpenAIBaseModel):
-    index: int
-    label: str | None
-    probs: list[float]
-    num_classes: int
-
-
-class ClassificationResponse(OpenAIBaseModel):
-    id: str = Field(default_factory=lambda: f"classify-{random_uuid()}")
-    object: str = "list"
-    created: int = Field(default_factory=lambda: int(time.time()))
-    model: str
-    data: list[ClassificationData]
-    usage: UsageInfo
-
-
-=======
->>>>>>> e6358610
 class FunctionCall(OpenAIBaseModel):
     name: str
     arguments: str
