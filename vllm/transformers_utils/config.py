--- conflicted
+++ resolved
@@ -33,10 +33,6 @@
     check_gguf_file,
     is_gguf,
     is_remote_gguf,
-<<<<<<< HEAD
-    parse_safetensors_file_metadata,
-    split_remote_gguf,
-=======
     split_remote_gguf,
 )
 from .repo_utils import (
@@ -46,7 +42,6 @@
     list_repo_files,
     try_get_local_file,
     with_retry,
->>>>>>> e6358610
 )
 
 if envs.VLLM_USE_MODELSCOPE:
@@ -309,43 +304,17 @@
 
 def patch_rope_parameters(config: PretrainedConfig) -> None:
     """Provide backwards compatibility for RoPE."""
-<<<<<<< HEAD
-    # Patch rope_parameters differently based on Transformers version
-    if Version(version("transformers")) >= Version("5.0.0.dev0"):
-        from transformers.modeling_rope_utils import (
-            rope_config_validation,
-            standardize_rope_params,
-        )
-
-        # When Transformers v5 is installed, legacy rope_theta may be present
-        # when using custom code models written for Transformers v4
-        if (rope_theta := getattr(config, "rope_theta", None)) is not None:
-            standardize_rope_params(config, rope_theta=rope_theta)
-            rope_config_validation(config)
-            # Delete rope_theta to avoid confusion in downstream code
-            del config.rope_theta
-    else:
-        # When Transformers v4 is installed, legacy rope_scaling may be present
-        if (rope_scaling := getattr(config, "rope_scaling", None)) is not None:
-            config.rope_parameters = rope_scaling
-        # When Transformers v4 is installed, legacy rope_theta may be present
-=======
     if Version(version("transformers")) < Version("5.0.0.dev0"):
         # Transformers v4 installed, legacy config fields may be present
         if (rope_scaling := getattr(config, "rope_scaling", None)) is not None:
             config.rope_parameters = rope_scaling
->>>>>>> e6358610
         if (rope_theta := getattr(config, "rope_theta", None)) is not None:
             if not hasattr(config, "rope_parameters"):
                 config.rope_parameters = {"rope_type": "default"}
             config.rope_parameters["rope_theta"] = rope_theta
 
     # No RoPE parameters to patch
-<<<<<<< HEAD
-    if not hasattr(config, "rope_parameters"):
-=======
     if getattr(config, "rope_parameters", None) is None:
->>>>>>> e6358610
         return
 
     # Add original_max_position_embeddings if present
