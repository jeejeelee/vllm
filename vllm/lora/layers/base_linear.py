--- conflicted
+++ resolved
@@ -122,14 +122,10 @@
     def apply(self, x: torch.Tensor, bias: torch.Tensor | None = None) -> torch.Tensor:
         output = self.base_layer.quant_method.apply(self.base_layer, x, bias)
 
-<<<<<<< HEAD
         # Store original shape for later reshaping
         original_shape = output.shape if output.ndim == 3 else None
 
         # In transformers backend, x and output have extra batch dimension like
-=======
-        # In Transformers modeling backend, x and output have extra batch dimension like
->>>>>>> 316c8492
         # (1, seq_len, hidden_dim), while punica expects (seq_len, hidden_dim),
         # therefore we need to flatten the batch dimensions.
         if x.ndim == 3 and output.ndim == 3:
