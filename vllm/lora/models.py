--- conflicted
+++ resolved
@@ -13,11 +13,7 @@
 
 from vllm.config.lora import LoRAConfig, ModelConfig
 from vllm.logger import init_logger
-<<<<<<< HEAD
 from vllm.lora.layers import BaseLayerWithLoRA, LoRAMapping, LoRAMappingType
-=======
-from vllm.lora.layers import BaseLayerWithLoRA, FusedMoEWithLoRA, LoRAMapping
->>>>>>> 316c8492
 from vllm.lora.lora_weights import LoRALayerWeights, PackedLoRALayerWeights
 from vllm.lora.peft_helper import PEFTHelper
 from vllm.lora.punica_wrapper import PunicaWrapperBase, get_punica_wrapper
@@ -38,12 +34,9 @@
 from vllm.model_executor.models.interfaces import is_pooling_model
 from vllm.model_executor.models.module_mapping import MultiModelKeys
 from vllm.model_executor.models.utils import PPMissingLayer, WeightsMapper
-<<<<<<< HEAD
 from vllm.model_executor.utils import get_packed_modules_mapping
 from vllm.multimodal import MULTIMODAL_REGISTRY
 from vllm.utils import is_pin_memory_available
-=======
->>>>>>> 316c8492
 from vllm.utils.cache import LRUCache
 from vllm.utils.platform_utils import is_pin_memory_available
 
@@ -356,19 +349,8 @@
         assert self.supported_lora_modules, "No supported LoRA modules found in"
         f" {self.model.__class__.__name__}."
 
-<<<<<<< HEAD
         self.packed_modules_mapping = get_packed_modules_mapping(self.model)
         self._init_multimodal_config(model_config)
-=======
-        self.packed_modules_mapping = process_packed_modules_mapping(self.model)
-        # Used to indicate whether the model is a multimodal model
-        self.supports_mm: bool = (
-            supports_multimodal(self.model)
-            # In case the model only supports LoRA for
-            # text modules (e.g. ChatGLM)
-            and hasattr(self.model, "get_mm_mapping")
-        )
->>>>>>> 316c8492
         self.is_pooling_model = is_pooling_model(self.model)
         self.packed_modules: dict[str, list[str]] = {}
         self.modules: dict[str, BaseLayerWithLoRA] = {}
@@ -671,15 +653,10 @@
 
             self._register_packed_modules(module_name)
             # All lora layers share the same punica_wrapper based on reference.
-<<<<<<< HEAD
             if self.supports_mm_lora:
                 new_module.set_mapping(self._get_mm_punica_wrapper(module_name))
             else:
                 new_module.set_mapping(self.punica_wrapper)
-=======
-            new_module.set_mapping(self.punica_wrapper)
-        pass
->>>>>>> 316c8492
 
     def register_module(self, module_name: str, module: "BaseLayerWithLoRA"):
         assert isinstance(module, BaseLayerWithLoRA), (
