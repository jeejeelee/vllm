--- conflicted
+++ resolved
@@ -13,16 +13,12 @@
 
 from vllm.config.lora import LoRAConfig, ModelConfig
 from vllm.logger import init_logger
-<<<<<<< HEAD
 from vllm.lora.layers import (
     BaseLayerWithLoRA,
-    FusedMoEWithLoRA,
+    FusedMoE3DWithLoRA,
     LoRAMapping,
     LoRAMappingType,
 )
-=======
-from vllm.lora.layers import BaseLayerWithLoRA, FusedMoE3DWithLoRA, LoRAMapping
->>>>>>> d7284a26
 from vllm.lora.lora_weights import LoRALayerWeights, PackedLoRALayerWeights
 from vllm.lora.peft_helper import PEFTHelper
 from vllm.lora.punica_wrapper import PunicaWrapperBase, get_punica_wrapper
