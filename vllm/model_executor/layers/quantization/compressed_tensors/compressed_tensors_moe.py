--- conflicted
+++ resolved
@@ -103,11 +103,7 @@
     "CompressedTensorsW8A8Int8MoEMethod",
     "CompressedTensorsWNA16MarlinMoEMethod",
     "CompressedTensorsWNA16MoEMethod",
-<<<<<<< HEAD
-    "CompressedTensorsW4A4Nvfp4MoeMethod",
-=======
     "CompressedTensorsW4A4Nvfp4MoEMethod",
->>>>>>> e6358610
     "CompressedTensorsW4A8Int8MoEMethod",
 ]
 
@@ -173,11 +169,7 @@
                     quant_config, layer.moe_config, layer_name
                 )
         elif quant_config._is_fp4a4_nvfp4(weight_quant, input_quant):
-<<<<<<< HEAD
-            return CompressedTensorsW4A4Nvfp4MoeMethod(layer.moe_config)
-=======
             return CompressedTensorsW4A4Nvfp4MoEMethod(layer.moe_config, layer_name)
->>>>>>> e6358610
         elif (
             quant_config._is_fp8_w8a8_sm90(weight_quant, input_quant)
             or quant_config._is_fp8_w8a8_sm100(weight_quant, input_quant)
@@ -200,13 +192,8 @@
             )
 
 
-<<<<<<< HEAD
-class CompressedTensorsW4A4Nvfp4MoeMethod(CompressedTensorsMoEMethod):
-    def __init__(self, moe: FusedMoEConfig):
-=======
 class CompressedTensorsW4A4Nvfp4MoEMethod(CompressedTensorsMoEMethod):
     def __init__(self, moe: FusedMoEConfig, layer_name: str | None = None):
->>>>>>> e6358610
         from vllm.model_executor.layers.quantization.utils.nvfp4_moe_support import (  # noqa: E501
             detect_nvfp4_moe_support,
         )
@@ -226,21 +213,12 @@
             self.flashinfer_moe_backend = get_flashinfer_moe_backend()
             logger.info_once(
                 f"Using FlashInfer {self.flashinfer_moe_backend.value} kernels"
-<<<<<<< HEAD
-                " for CompressedTensorsW4A4Nvfp4MoeMethod."
-            )
-        elif self.use_marlin:
-            logger.info_once("Using Marlin for CompressedTensorsW4A4Nvfp4MoeMethod.")
-        else:
-            logger.info_once("Using Cutlass for CompressedTensorsW4A4Nvfp4MoeMethod.")
-=======
                 " for CompressedTensorsW4A4Nvfp4MoEMethod."
             )
         elif self.use_marlin:
             logger.info_once("Using Marlin for CompressedTensorsW4A4Nvfp4MoEMethod.")
         else:
             logger.info_once("Using Cutlass for CompressedTensorsW4A4Nvfp4MoEMethod.")
->>>>>>> e6358610
 
     def create_weights(
         self,
@@ -647,11 +625,7 @@
             assert expert_map is None, (
                 "Expert Parallelism / expert_map "
                 "is currently not supported for "
-<<<<<<< HEAD
-                "CompressedTensorsW4A4Nvfp4MoeMethod."
-=======
                 "CompressedTensorsW4A4Nvfp4MoEMethod."
->>>>>>> e6358610
             )
             assert self.moe_quant_config is not None
 
