--- conflicted
+++ resolved
@@ -1,12 +1,7 @@
 # SPDX-License-Identifier: Apache-2.0
-<<<<<<< HEAD
-
+# SPDX-FileCopyrightText: Copyright contributors to the vLLM project
 import copy
-from abc import ABC
-=======
-# SPDX-FileCopyrightText: Copyright contributors to the vLLM project
 from abc import ABC, abstractmethod
->>>>>>> 022c58b8
 from collections.abc import Mapping
 from dataclasses import dataclass, field
 from typing import Generic, NamedTuple, Optional, TypeVar, Union, cast
