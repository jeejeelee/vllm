# SPDX-License-Identifier: Apache-2.0
# SPDX-FileCopyrightText: Copyright contributors to the vLLM project
# ruff: noqa

import json
import os

import pytest
import yaml
from transformers import AutoTokenizer
from pydantic import ValidationError

from vllm.tokenizers.detokenizer_utils import convert_ids_list_to_tokens

from vllm.utils.argparse_utils import FlexibleArgumentParser
from ..utils import flat_product


# Tests for FlexibleArgumentParser
@pytest.fixture
def parser():
    parser = FlexibleArgumentParser()
    parser.add_argument(
        "--image-input-type", choices=["pixel_values", "image_features"]
    )
    parser.add_argument("--model-name")
    parser.add_argument("--batch-size", type=int)
    parser.add_argument("--enable-feature", action="store_true")
    parser.add_argument("--hf-overrides", type=json.loads)
    parser.add_argument("-cc", "--compilation-config", type=json.loads)
    parser.add_argument("--optimization-level", type=int)
    return parser


@pytest.fixture
def parser_with_config():
    parser = FlexibleArgumentParser()
    parser.add_argument("serve")
    parser.add_argument("model_tag", nargs="?")
    parser.add_argument("--model", type=str)
    parser.add_argument("--served-model-name", type=str)
    parser.add_argument("--config", type=str)
    parser.add_argument("--port", type=int)
    parser.add_argument("--tensor-parallel-size", type=int)
    parser.add_argument("--trust-remote-code", action="store_true")
    return parser


def test_underscore_to_dash(parser):
    args = parser.parse_args(["--image_input_type", "pixel_values"])
    assert args.image_input_type == "pixel_values"


def test_mixed_usage(parser):
    args = parser.parse_args(
        ["--image_input_type", "image_features", "--model-name", "facebook/opt-125m"]
    )
    assert args.image_input_type == "image_features"
    assert args.model_name == "facebook/opt-125m"


def test_with_equals_sign(parser):
    args = parser.parse_args(
        ["--image_input_type=pixel_values", "--model-name=facebook/opt-125m"]
    )
    assert args.image_input_type == "pixel_values"
    assert args.model_name == "facebook/opt-125m"


def test_with_int_value(parser):
    args = parser.parse_args(["--batch_size", "32"])
    assert args.batch_size == 32
    args = parser.parse_args(["--batch-size", "32"])
    assert args.batch_size == 32


def test_with_bool_flag(parser):
    args = parser.parse_args(["--enable_feature"])
    assert args.enable_feature is True
    args = parser.parse_args(["--enable-feature"])
    assert args.enable_feature is True


def test_invalid_choice(parser):
    with pytest.raises(SystemExit):
        parser.parse_args(["--image_input_type", "invalid_choice"])


def test_missing_required_argument(parser):
    parser.add_argument("--required-arg", required=True)
    with pytest.raises(SystemExit):
        parser.parse_args([])


def test_cli_override_to_config(parser_with_config, cli_config_file):
    args = parser_with_config.parse_args(
        ["serve", "mymodel", "--config", cli_config_file, "--tensor-parallel-size", "3"]
    )
    assert args.tensor_parallel_size == 3
    args = parser_with_config.parse_args(
        ["serve", "mymodel", "--tensor-parallel-size", "3", "--config", cli_config_file]
    )
    assert args.tensor_parallel_size == 3
    assert args.port == 12312
    args = parser_with_config.parse_args(
        [
            "serve",
            "mymodel",
            "--tensor-parallel-size",
            "3",
            "--config",
            cli_config_file,
            "--port",
            "666",
        ]
    )
    assert args.tensor_parallel_size == 3
    assert args.port == 666


def test_config_args(parser_with_config, cli_config_file):
    args = parser_with_config.parse_args(
        ["serve", "mymodel", "--config", cli_config_file]
    )
    assert args.tensor_parallel_size == 2
    assert args.trust_remote_code


def test_config_file(parser_with_config):
    with pytest.raises(FileNotFoundError):
        parser_with_config.parse_args(
            ["serve", "mymodel", "--config", "test_config.yml"]
        )

    with pytest.raises(ValueError):
        parser_with_config.parse_args(
            ["serve", "mymodel", "--config", "./data/test_config.json"]
        )

    with pytest.raises(ValueError):
        parser_with_config.parse_args(
            [
                "serve",
                "mymodel",
                "--tensor-parallel-size",
                "3",
                "--config",
                "--batch-size",
                "32",
            ]
        )


def test_no_model_tag(parser_with_config, cli_config_file):
    with pytest.raises(ValueError):
        parser_with_config.parse_args(["serve", "--config", cli_config_file])


def test_dict_args(parser):
    args = [
        "--model-name=something.something",
        "--hf-overrides.key1",
        "val1",
        # Test nesting
        "--hf-overrides.key2.key3",
        "val2",
        "--hf-overrides.key2.key4",
        "val3",
        # Test compile config and compilation mode
<<<<<<< HEAD
        "-O.use_inductor_graph_partition=true",
        "-O.backend",
=======
        "-cc.use_inductor_graph_partition=true",
        "-cc.backend",
>>>>>>> e6358610
        "custom",
        "-O1",
        # Test = sign
        "--hf-overrides.key5=val4",
        # Test underscore to dash conversion
        "--hf_overrides.key_6",
        "val5",
        "--hf_overrides.key-7.key_8",
        "val6",
        # Test data type detection
        "--hf_overrides.key9",
        "100",
        "--hf_overrides.key10",
        "100.0",
        "--hf_overrides.key11",
        "true",
        "--hf_overrides.key12.key13",
        "null",
        # Test '-' and '.' in value
        "--hf_overrides.key14.key15",
        "-minus.and.dot",
        # Test array values
        "-cc.custom_ops+",
        "-quant_fp8",
        "-cc.custom_ops+=+silu_mul,-rms_norm",
    ]
    parsed_args = parser.parse_args(args)
    assert parsed_args.model_name == "something.something"
    assert parsed_args.hf_overrides == {
        "key1": "val1",
        "key2": {
            "key3": "val2",
            "key4": "val3",
        },
        "key5": "val4",
        "key_6": "val5",
        "key-7": {
            "key_8": "val6",
        },
        "key9": 100,
        "key10": 100.0,
        "key11": True,
        "key12": {
            "key13": None,
        },
        "key14": {
            "key15": "-minus.and.dot",
        },
    }
    assert parsed_args.optimization_level == 1
    assert parsed_args.compilation_config == {
<<<<<<< HEAD
        "mode": 1,
=======
>>>>>>> e6358610
        "use_inductor_graph_partition": True,
        "backend": "custom",
        "custom_ops": ["-quant_fp8", "+silu_mul", "-rms_norm"],
    }


def test_duplicate_dict_args(caplog_vllm, parser):
    args = [
        "--model-name=something.something",
        "--hf-overrides.key1",
        "val1",
        "--hf-overrides.key1",
        "val2",
        "-O1",
        "-cc.mode",
        "2",
        "-O3",
    ]

    parsed_args = parser.parse_args(args)
    # Should be the last value
    assert parsed_args.hf_overrides == {"key1": "val2"}
    assert parsed_args.optimization_level == 3
    assert parsed_args.compilation_config == {"mode": 2}

    assert len(caplog_vllm.records) == 1
    assert "duplicate" in caplog_vllm.text
    assert "--hf-overrides.key1" in caplog_vllm.text
    assert "--optimization-level" in caplog_vllm.text


def test_model_specification(
    parser_with_config, cli_config_file, cli_config_file_with_model
):
    # Test model in CLI takes precedence over config
    args = parser_with_config.parse_args(
        ["serve", "cli-model", "--config", cli_config_file_with_model]
    )
    assert args.model_tag == "cli-model"
    assert args.served_model_name == "mymodel"

    # Test model from config file works
    args = parser_with_config.parse_args(
        [
            "serve",
            "--config",
            cli_config_file_with_model,
        ]
    )
    assert args.model == "config-model"
    assert args.served_model_name == "mymodel"

    # Test no model specified anywhere raises error
    with pytest.raises(ValueError, match="No model specified!"):
        parser_with_config.parse_args(["serve", "--config", cli_config_file])

    # Test using --model option raises error
    # with pytest.raises(
    #         ValueError,
    #         match=
    #     ("With `vllm serve`, you should provide the model as a positional "
    #      "argument or in a config file instead of via the `--model` option."),
    # ):
    #     parser_with_config.parse_args(['serve', '--model', 'my-model'])

    # Test using --model option back-compatibility
    # (when back-compatibility ends, the above test should be uncommented
    # and the below test should be removed)
    args = parser_with_config.parse_args(
        [
            "serve",
            "--tensor-parallel-size",
            "2",
            "--model",
            "my-model",
            "--trust-remote-code",
            "--port",
            "8001",
        ]
    )
    assert args.model is None
    assert args.tensor_parallel_size == 2
    assert args.trust_remote_code is True
    assert args.port == 8001

    args = parser_with_config.parse_args(
        [
            "serve",
            "--tensor-parallel-size=2",
            "--model=my-model",
            "--trust-remote-code",
            "--port=8001",
        ]
    )
    assert args.model is None
    assert args.tensor_parallel_size == 2
    assert args.trust_remote_code is True
    assert args.port == 8001

    # Test other config values are preserved
    args = parser_with_config.parse_args(
        [
            "serve",
            "cli-model",
            "--config",
            cli_config_file_with_model,
        ]
    )
    assert args.tensor_parallel_size == 2
    assert args.trust_remote_code is True
    assert args.port == 12312


def test_convert_ids_list_to_tokens():
    tokenizer = AutoTokenizer.from_pretrained("Qwen/Qwen2.5-1.5B-Instruct")
    token_ids = tokenizer.encode("Hello, world!")
    # token_ids = [9707, 11, 1879, 0]
    assert tokenizer.convert_ids_to_tokens(token_ids) == ["Hello", ",", "Ġworld", "!"]
    tokens = convert_ids_list_to_tokens(tokenizer, token_ids)
    assert tokens == ["Hello", ",", " world", "!"]


def test_load_config_file(tmp_path):
    # Define the configuration data
    config_data = {
        "enable-logging": True,
        "list-arg": ["item1", "item2"],
        "port": 12323,
        "tensor-parallel-size": 4,
    }

    # Write the configuration data to a temporary YAML file
    config_file_path = tmp_path / "config.yaml"
    with open(config_file_path, "w") as config_file:
        yaml.dump(config_data, config_file)

    # Initialize the parser
    parser = FlexibleArgumentParser()

    # Call the function with the temporary file path
    processed_args = parser.load_config_file(str(config_file_path))

    # Expected output
    expected_args = [
        "--enable-logging",
        "--list-arg",
        "item1",
        "item2",
        "--port",
        "12323",
        "--tensor-parallel-size",
        "4",
    ]

    # Assert that the processed arguments match the expected output
    assert processed_args == expected_args
    os.remove(str(config_file_path))


def test_compilation_mode_string_values(parser):
    """Test that -cc.mode accepts both integer and string mode values."""
    args = parser.parse_args(["-cc.mode", "0"])
    assert args.compilation_config == {"mode": 0}

    args = parser.parse_args(["-O3"])
    assert args.optimization_level == 3

    args = parser.parse_args(["-cc.mode=NONE"])
    assert args.compilation_config == {"mode": "NONE"}

    args = parser.parse_args(["-cc.mode", "STOCK_TORCH_COMPILE"])
    assert args.compilation_config == {"mode": "STOCK_TORCH_COMPILE"}

    args = parser.parse_args(["-cc.mode=DYNAMO_TRACE_ONCE"])
    assert args.compilation_config == {"mode": "DYNAMO_TRACE_ONCE"}

    args = parser.parse_args(["-cc.mode", "VLLM_COMPILE"])
    assert args.compilation_config == {"mode": "VLLM_COMPILE"}

    args = parser.parse_args(["-cc.mode=none"])
    assert args.compilation_config == {"mode": "none"}

    args = parser.parse_args(["-cc.mode=vllm_compile"])
    assert args.compilation_config == {"mode": "vllm_compile"}


def test_compilation_config_mode_validator():
    """Test that CompilationConfig.mode field validator converts strings to integers."""
    from vllm.config.compilation import CompilationConfig, CompilationMode

    config = CompilationConfig(mode=0)
    assert config.mode == CompilationMode.NONE

    config = CompilationConfig(mode=3)
    assert config.mode == CompilationMode.VLLM_COMPILE

    config = CompilationConfig(mode="NONE")
    assert config.mode == CompilationMode.NONE

    config = CompilationConfig(mode="STOCK_TORCH_COMPILE")
    assert config.mode == CompilationMode.STOCK_TORCH_COMPILE

    config = CompilationConfig(mode="DYNAMO_TRACE_ONCE")
    assert config.mode == CompilationMode.DYNAMO_TRACE_ONCE

    config = CompilationConfig(mode="VLLM_COMPILE")
    assert config.mode == CompilationMode.VLLM_COMPILE

    config = CompilationConfig(mode="none")
    assert config.mode == CompilationMode.NONE

    config = CompilationConfig(mode="vllm_compile")
    assert config.mode == CompilationMode.VLLM_COMPILE

    with pytest.raises(ValidationError, match="Invalid compilation mode"):
        CompilationConfig(mode="INVALID_MODE")


def test_flat_product():
    # Check regular itertools.product behavior
    result1 = list(flat_product([1, 2, 3], ["a", "b"]))
    assert result1 == [
        (1, "a"),
        (1, "b"),
        (2, "a"),
        (2, "b"),
        (3, "a"),
        (3, "b"),
    ]

    # check that the tuples get flattened
    result2 = list(flat_product([(1, 2), (3, 4)], ["a", "b"], [(5, 6)]))
    assert result2 == [
        (1, 2, "a", 5, 6),
        (1, 2, "b", 5, 6),
        (3, 4, "a", 5, 6),
        (3, 4, "b", 5, 6),
    ]


def test_o_legacy_syntax_deprecation(caplog_vllm):
    """Test that -O.* dotted syntax emits warnings and converts correctly to -cc syntax."""
    parser = FlexibleArgumentParser()
    parser.add_argument("-cc", "--compilation-config", type=json.loads)

    # Test that -O.backend gets converted correctly AND emits warning
    args = parser.parse_args(["-O.backend=eager"])
    assert args.compilation_config == {"backend": "eager"}

    # Check that deprecation warning was logged
    assert len(caplog_vllm.records) >= 1
    assert (
        "The -O.* dotted syntax for --compilation-config is deprecated"
        in caplog_vllm.text
    )

    # Test that -O.mode gets converted correctly
    # Note: warning_once won't emit again in same session
    args = parser.parse_args(["-O.mode=2"])
    assert args.compilation_config == {"mode": 2}<|MERGE_RESOLUTION|>--- conflicted
+++ resolved
@@ -167,13 +167,8 @@
         "--hf-overrides.key2.key4",
         "val3",
         # Test compile config and compilation mode
-<<<<<<< HEAD
-        "-O.use_inductor_graph_partition=true",
-        "-O.backend",
-=======
         "-cc.use_inductor_graph_partition=true",
         "-cc.backend",
->>>>>>> e6358610
         "custom",
         "-O1",
         # Test = sign
@@ -225,10 +220,6 @@
     }
     assert parsed_args.optimization_level == 1
     assert parsed_args.compilation_config == {
-<<<<<<< HEAD
-        "mode": 1,
-=======
->>>>>>> e6358610
         "use_inductor_graph_partition": True,
         "backend": "custom",
         "custom_ops": ["-quant_fp8", "+silu_mul", "-rms_norm"],
