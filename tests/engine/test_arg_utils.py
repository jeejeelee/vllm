--- conflicted
+++ resolved
@@ -273,11 +273,7 @@
     # set to string form of a dict
     args = parser.parse_args(
         [
-<<<<<<< HEAD
-            "-O",
-=======
             "-cc",
->>>>>>> e6358610
             '{"mode": 3, "cudagraph_capture_sizes": [1, 2, 4, 8], "backend": "eager"}',
         ]
     )
