--- conflicted
+++ resolved
@@ -13,10 +13,7 @@
 from vllm.transformers_utils.utils import (
     is_cloud_storage,
     is_gcs,
-    is_gguf,
-    is_remote_gguf,
     is_s3,
-    split_remote_gguf,
 )
 
 
@@ -137,11 +134,7 @@
 class TestIsGGUF:
     """Test is_gguf utility function."""
 
-<<<<<<< HEAD
-    @patch("vllm.transformers_utils.utils.check_gguf_file", return_value=True)
-=======
     @patch("vllm.transformers_utils.gguf_utils.check_gguf_file", return_value=True)
->>>>>>> e6358610
     def test_is_gguf_with_local_file(self, mock_check_gguf):
         """Test is_gguf with local GGUF file."""
         assert is_gguf("/path/to/model.gguf")
@@ -158,11 +151,7 @@
         assert not is_gguf("repo/model:quant")
         assert not is_gguf("repo/model:INVALID")
 
-<<<<<<< HEAD
-    @patch("vllm.transformers_utils.utils.check_gguf_file", return_value=False)
-=======
     @patch("vllm.transformers_utils.gguf_utils.check_gguf_file", return_value=False)
->>>>>>> e6358610
     def test_is_gguf_false(self, mock_check_gguf):
         """Test is_gguf returns False for non-GGUF models."""
         assert not is_gguf("unsloth/Qwen3-0.6B")
